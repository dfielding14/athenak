# Master CMakeLists.txt file for Athena++ (Kokkos version)
#
#------ start with setting various compiler, environment, and build defaults -------------

cmake_minimum_required(VERSION 3.10)
project(athena VERSION 0.1 LANGUAGES C CXX)

# Disable in-source builds to prevent source tree corruption.
if( "${CMAKE_SOURCE_DIR}" STREQUAL "${CMAKE_BINARY_DIR}" )
  message(FATAL_ERROR "FATAL: In-source builds disabled. Please create a separate build directory in which to run cmake, e.g. mkdir build; cd build; cmake ../" )
endif()

# Athena++ (and Kokkos) require C++17 standard as minimum
set(CMAKE_CXX_STANDARD 17)
set(CMAKE_CXX_STANDARD_REQUIRED ON)

# Force flag to denote C++ standard, as deprecated c++1z is not supported by nvcc.
set(CMAKE_CXX17_STANDARD_COMPILE_OPTION "-std=c++17")

# Kokkos recommends NOT using default compiler extensions
set(CMAKE_CXX_EXTENSIONS OFF)

# following policy required to enable target_link_libraries() below 
cmake_policy(SET CMP0079 NEW)

# Use 'Release' as default build type. Use 'Debug' for testing.
if(NOT CMAKE_BUILD_TYPE)
  message(STATUS "Setting build type to 'Release' as none was specified.")
  set(CMAKE_BUILD_TYPE Release)
endif()

#------ default values for compile time options  -----------------------------------------

option(Athena_SINGLE_PRECISION "Compile for single precision" OFF)
option(Athena_ENABLE_MPI "Compile with MPI parallelism enabled" OFF)
option(Athena_ENABLE_OPENMP "Compile with OpenMP parallelism enabled" OFF)
set(PROBLEM built_in_pgens CACHE STRING "Name of problem generator function")

#------ set macros exported to config.hpp ------------------------------------------------

# set single precision macro (true/false)
if (Athena_SINGLE_PRECISION)
  set(SINGLE_PRECISION_ENABLED 1)
else()
  set(SINGLE_PRECISION_ENABLED 0)
endif()

# set MPI macro (true/false)
set(ENABLE_MPI OFF)
if (Athena_ENABLE_MPI)
  find_package(MPI COMPONENTS CXX)
  if (NOT MPI_FOUND)
    message(FATAL_ERROR "MPI package required but could not be found.")
  endif()
  set(ENABLE_MPI ON)
  set(Kokkos_ENABLE_MPI ON CACHE BOOL "Compile Kokkos with MPI")
endif()
if (ENABLE_MPI)
  set(MPI_PARALLEL_ENABLED 1)
else ()
  set(MPI_PARALLEL_ENABLED 0)
endif()

# set OpenMP macro (true/false)
set(ENABLE_OPENMP OFF)
if (Athena_ENABLE_OPENMP)
  find_package(OpenMP COMPONENTS CXX)
  if (NOT OpenMP_FOUND)
    message(FATAL_ERROR "OpenMP package is required but could not be found.")
  endif()
  set(ENABLE_OPENMP ON)
  set(Kokkos_ENABLE_OPENMP ON CACHE BOOL "Compile Kokkos with OpenMP")
endif()
if (ENABLE_OPENMP)
  set(OPENMP_PARALLEL_ENABLED 1)
else()
  set(OPENMP_PARALLEL_ENABLED 0)
endif()

#set user problem generator flag
if (NOT ${PROBLEM} STREQUAL "built_in_pgens")
  message(STATUS "Including user-specified problem generator file: ${PROBLEM}")
  set(USER_PROBLEM_ENABLED 1)
else()
  set(USER_PROBLEM_ENABLED 0)
endif()

#------ set various Kokkos option --------------------------------------------------------

# Tell Kokkos to vectorize aggressively
# Kokkos prefers this capitalization for debugging reasons
SET (Kokkos_ENABLE_AGGRESSIVE_VECTORIZATION ON CACHE BOOL
     "Kokkos aggressive vectorization")

# Tell Kokkos we need lambdas in Cuda.
if (Kokkos_ENABLE_CUDA)
  SET (Kokkos_ENABLE_CUDA_LAMBDA ON CACHE BOOL "Enable lambda expressions in CUDA")
endif()

# If this is a debug build, set kokkos debug on
if (${CMAKE_BUILD_TYPE} STREQUAL "Debug")
  message(STATUS "Enabling Kokkos debug mode")
  set(Kokkos_ENABLE_DEBUG ON CACHE BOOL "Most general debug settings")
  set(Kokkos_ENABLE_DEBUG_BOUNDS_CHECK ON CACHE BOOL
     "Bounds checking on Kokkos views")
  set(Kokkos_ENABLE_DEBUG_DUALVIEW_MODIFY_CHECK ON CACHE BOOL
      "Sanity checks on Kokkos DualView")
endif()

#------ create configuration header file from template in /src directory -----------------

# add subdirectories for source code and include files
add_subdirectory(src)
add_subdirectory(kokkos)
include_directories(${Kokkos_INCLUDE_DIRS_RET})

target_link_libraries(athena PUBLIC Kokkos::kokkos)
if (ENABLE_MPI)
  target_link_libraries(athena PUBLIC MPI::MPI_CXX)
endif()
if (ENABLE_OPENMP)
  target_link_libraries(athena PUBLIC OpenMP::OpenMP_CXX)
endif()
if (${PROBLEM} STREQUAL "z4c_two_puncture")
	target_include_directories(athena PRIVATE ${CMAKE_SOURCE_DIR}/twopuncturesc/include)
	target_link_libraries(athena PUBLIC ${CMAKE_SOURCE_DIR}/twopuncturesc/lib/libTwoPunctures.a)
	#target_include_directories(athena PRIVATE ${CMAKE_SOURCE_DIR}/gsl/include)
	#target_link_libraries(athena PUBLIC ${CMAKE_SOURCE_DIR}/gsl/lib/libgsl.a)
        #target_link_libraries(athena PUBLIC ${CMAKE_SOURCE_DIR}/gsl/lib/libgslcblas.a)
	find_package(GSL REQUIRED)
	target_link_libraries(athena PUBLIC GSL::gsl GSL::gslcblas)
	set(TWO_PUNCTURES 1)
else()
	set(TWO_PUNCTURES 0)
endif()

if (${PROBLEM} STREQUAL "z4c_spectre_bbh")
  # Load binary black hole initial data from the SpECTRE code:
  # https://spectre-code.org
  #
  # Uses the `BundledExporter` library from SpECTRE to read the initial data.
  # You can help CMake find the library by setting
  # `-D SPECTRE_ROOT=path/to/spectre/build` to the path where SpECTRE is
  # installed.
  find_library(
    SPECTRE_EXPORTER_LIB
    NAMES BundledExporter
    PATH_SUFFIXES lib
    PATHS ${SPECTRE_ROOT})
  find_path(
    SPECTRE_EXPORTER_INCLUDE_DIR
    NAMES spectre/Exporter.hpp
    PATH_SUFFIXES include
    PATHS ${SPECTRE_ROOT})
  add_library(spectre::Exporter UNKNOWN IMPORTED)
  set_target_properties(
    spectre::Exporter
    PROPERTIES IMPORTED_LOCATION ${SPECTRE_EXPORTER_LIB}
               INTERFACE_INCLUDE_DIRECTORIES ${SPECTRE_EXPORTER_INCLUDE_DIR})
  target_link_libraries(athena PRIVATE spectre::Exporter)
endif()

if (${PROBLEM} STREQUAL "elliptica_bns")
  target_include_directories(athena PRIVATE
      ${CMAKE_SOURCE_DIR}/Elliptica_ID_Reader/include)
  target_link_libraries(athena PUBLIC
      ${CMAKE_SOURCE_DIR}/Elliptica_ID_Reader/lib/libelliptica_id_reader.a)
  if (Athena_ENABLE_OPENMP)
  else ()
    find_package(OpenMP COMPONENTS CXX)
    target_link_libraries(athena PUBLIC OpenMP::OpenMP_CXX)
  endif()
endif()

if (${PROBLEM} STREQUAL "sgrid_bns")
  target_link_libraries(athena PUBLIC
      ${CMAKE_SOURCE_DIR}/sgrid/lib/libsgrid.a)
endif()

if (${PROBLEM} STREQUAL "lorene_bns")
  # FIXME(user): The way the Fortran libraries here are linked is not great. Because these
  # are implicit libraries, we shouldn't have to add them manually, but at least on some
  # machines this seems to be necessary. We should find out if there's a better way to
  # do this.
  enable_language(Fortran)
  include(FortranCInterface)
  FortranCInterface_VERIFY(CXX)
  find_package(BLAS REQUIRED)
  find_package(LAPACK REQUIRED)
  find_package(GSL REQUIRED)
  target_include_directories(athena PRIVATE
      ${CMAKE_SOURCE_DIR}/Lorene/Export/C++/Include
      ${CMAKE_SOURCE_DIR}/Lorene/C++/Include)
  target_link_libraries(athena PUBLIC
      ${CMAKE_SOURCE_DIR}/Lorene/Lib/liblorene_export.a
      ${CMAKE_SOURCE_DIR}/Lorene/Lib/liblorene.a
      ${CMAKE_SOURCE_DIR}/Lorene/Lib/liblorenef77.a
      ${BLAS_LIBRARIES} ${LAPACK_LIBRARIES}
      GSL::gsl ${CMAKE_Fortran_IMPLICIT_LINK_LIBRARIES})
endif()

# enable include of header files created in build directories
target_include_directories(athena PUBLIC
  ${CMAKE_CURRENT_SOURCE_DIR}
  ${CMAKE_CURRENT_BINARY_DIR}
)

configure_file(config.hpp.in config.hpp)

<<<<<<< HEAD
install( TARGETS athena DESTINATION bin)
=======
install( TARGETS athena DESTINATION bin )
>>>>>>> 600f4f04
<|MERGE_RESOLUTION|>--- conflicted
+++ resolved
@@ -207,8 +207,4 @@
 
 configure_file(config.hpp.in config.hpp)
 
-<<<<<<< HEAD
-install( TARGETS athena DESTINATION bin)
-=======
-install( TARGETS athena DESTINATION bin )
->>>>>>> 600f4f04
+install( TARGETS athena DESTINATION bin )