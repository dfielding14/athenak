--- conflicted
+++ resolved
@@ -173,7 +173,6 @@
   endif()
 endif()
 
-<<<<<<< HEAD
 if (Athena_ENABLE_RNS)
   # Support for RNS library for rotating neutron stars. See
   # https://github.com/computationalrelativity/RNSC
@@ -181,11 +180,11 @@
       ${CMAKE_SOURCE_DIR}/rnsc/include)
   target_link_libraries(athena PUBLIC
       ${CMAKE_SOURCE_DIR}/rnsc/lib/libRNS.a)
-=======
+endif()
+
 if (${PROBLEM} STREQUAL "sgrid_bns")
   target_link_libraries(athena PUBLIC
       ${CMAKE_SOURCE_DIR}/sgrid/lib/libsgrid.a)
->>>>>>> a098a986
 endif()
 
 if (${PROBLEM} STREQUAL "lorene_bns")
