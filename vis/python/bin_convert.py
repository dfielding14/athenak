"""
Functions to:
  (1) convert bin --> Python dictionary
  (2) convert Python dictionary --> athdf(xdmf) files

This module contains a collection of helper functions for readng and
writing athena file data formats. More information is provided in the
function docstrings.

----

In order to translate a binary file into athdf and corresponding xdmf
files, you could do the following:

  import bin_convert
  import os

  binary_fname = "path/to/file.bin"
  athdf_fname = binary_fname.replace(".bin", ".athdf")
  xdmf_fname = athdf_fname + ".xdmf"
  filedata = bin_convert.read_binary(binary_fname)
  bin_convert.write_athdf(athdf_fname, filedata)
  bin_convert.write_xdmf_for(xdmf_fname, os.path.basename(athdf_fname), filedata)

Notice that write_xdmf_for(...) function expects the relative path to
the athdf file from the xdmf, so please be aware of this requirement.

----

The read_*(...) functions return a filedata dictionary-like object with

    filedata['header'] = array of strings
        ordered array of header, including all the header information
    filedata['time'] = float
        time from input file
    filedata['cycle'] = int
        cycle from input file
    filedata['var_names'] = array of strings
        ordered array of variable names, like ['dens', 'eint', ...]
    filedata['n_mbs'] = int
        total number of meshblocks in the file
    filedata['nx1_mb'] = int
        number of cells in x1 direction in MeshBlock
    filedata['nx2_mb'] = int
        number of cells in x2 direction in MeshBlock
    filedata['nx3_mb'] = int
        number of cells in x3 direction in MeshBlock
    filedata['nx1_out_mb'] = int
        number of output cells in x1 direction in MeshBlock (useful for slicing)
    filedata['nx2_out_mb'] = int
        number of output cells in x2 direction in MeshBlock (useful for slicing)
    filedata['nx3_out_mb'] = int
        number of output cells in x3 direction in MeshBlock (useful for slicing)
    filedata['Nx1'] = int
        total number of cell in x1 direction in root grid
    filedata['Nx2'] = int
        total number of cell in x2 direction in root grid
    filedata['Nx3'] = int
        total number of cell in x3 direction in root grid
    filedata['x1min'] = float
        coordinate minimum of root grid in x1 direction
    filedata['x1max'] = float
        coordinate maximum of root grid in x1 direction
    filedata['x2min'] = float
        coordinate minimum of root grid in x2 direction
    filedata['x2max'] = float
        coordinate maximum of root grid in x2 direction
    filedata['x3min'] = float
        coordinate minimum of root grid in x3 direction
    filedata['x3max'] = float
        coordinate maximum of root grid in x3 direction
    filedata['nvars'] = int
        number of output variables (including magnetic field if it exists)
    filedata['mb_index'] = array with shape [n_mbs, 6]
        is,ie,js,je,ks,ke range for output MeshBlock indexing (useful for slicing)
    filedata['mb_logical'] = array with shape [n_mbs, 4]
        i,j,k,level coordinates for each MeshBlock
    filedata['mb_geometry'] = array with shape [n_mbs, 6]
        x1i,x2i,x3i,dx1,dx2,dx3 including cell-centered location of left-most
        cell and offsets between cells
    filedata['mb_data'] = dict of arrays with shape [n_mbs, nx3, nx2, nx1]
        {'var1':var1_array, 'var2':var2_array, ...} dictionary of fluid data arrays
        for each variable in var_names
"""

import numpy as np
import struct
import h5py
import os
import glob

def read_binary(filename):
    """
    Reads a bin file from filename to dictionary.

    Originally written by Lev Arzamasskiy (leva@ias.edu) on 11/15/2021
    Updated to support mesh refinement by George Wong (gnwong@ias.edu) on 01/27/2022
    Made faster by Drummond Fielding on 09/09/2024

    args:
      filename - string
          filename of bin file to read

    returns:
      filedata - dict
          dictionary of fluid file data
    """

    filedata = {}

    # load file and get size
    fp = open(filename, "rb")
    fp.seek(0, 2)
    filesize = fp.tell()
    fp.seek(0, 0)

    # load header information and validate file format
    code_header = fp.readline().split()
    if len(code_header) < 1:
        raise TypeError("unknown file format")
    if code_header[0] != b"Athena":
        raise TypeError(
            f"bad file format \"{code_header[0].decode('utf-8')}\" "
            + '(should be "Athena")'
        )
    version = code_header[-1].split(b"=")[-1]
    if version != b"1.1":
        raise TypeError(f"unsupported file format version {version.decode('utf-8')}")

    pheader_count = int(fp.readline().split(b"=")[-1])
    pheader = {}
    for _ in range(pheader_count - 1):
        key, val = [x.strip() for x in fp.readline().decode("utf-8").split("=")]
        pheader[key] = val
    time = float(pheader["time"])
    cycle = int(pheader["cycle"])
    locsizebytes = int(pheader["size of location"])
    varsizebytes = int(pheader["size of variable"])

    nvars = int(fp.readline().split(b"=")[-1])
    var_list = [v.decode("utf-8") for v in fp.readline().split()[1:]]
    header_size = int(fp.readline().split(b"=")[-1])
    header = [
        line.decode("utf-8").split("#")[0].strip()
        for line in fp.read(header_size).split(b"\n")
    ]
    header = [line for line in header if len(line) > 0]

    if locsizebytes not in [4, 8]:
        raise ValueError(f"unsupported location size (in bytes) {locsizebytes}")
    if varsizebytes not in [4, 8]:
        raise ValueError(f"unsupported variable size (in bytes) {varsizebytes}")

    locfmt = "d" if locsizebytes == 8 else "f"
    varfmt = "d" if varsizebytes == 8 else "f"

    # load grid information from header and validate
    def get_from_header(header, blockname, keyname):
        blockname = blockname.strip()
        keyname = keyname.strip()
        if not blockname.startswith("<"):
            blockname = "<" + blockname
        if blockname[-1] != ">":
            blockname += ">"
        block = "<none>"
        for line in [entry for entry in header]:
            if line.startswith("<"):
                block = line
                continue
            key, value = line.split("=")
            if block == blockname and key.strip() == keyname:
                return value
        raise KeyError(f"no parameter called {blockname}/{keyname}")

    Nx1 = int(get_from_header(header, "<mesh>", "nx1"))
    Nx2 = int(get_from_header(header, "<mesh>", "nx2"))
    Nx3 = int(get_from_header(header, "<mesh>", "nx3"))
    nx1 = int(get_from_header(header, "<meshblock>", "nx1"))
    nx2 = int(get_from_header(header, "<meshblock>", "nx2"))
    nx3 = int(get_from_header(header, "<meshblock>", "nx3"))

    nghost = int(get_from_header(header, "<mesh>", "nghost"))

    x1min = float(get_from_header(header, "<mesh>", "x1min"))
    x1max = float(get_from_header(header, "<mesh>", "x1max"))
    x2min = float(get_from_header(header, "<mesh>", "x2min"))
    x2max = float(get_from_header(header, "<mesh>", "x2max"))
    x3min = float(get_from_header(header, "<mesh>", "x3min"))
    x3max = float(get_from_header(header, "<mesh>", "x3max"))

    # load data from each meshblock
    n_vars = len(var_list)
    mb_count = 0

    mb_index = []
    mb_logical = []
    mb_geometry = []

    mb_data = {}
    for var in var_list:
        mb_data[var] = []

    while fp.tell() < filesize:
        mb_index.append(np.frombuffer(fp.read(24), dtype=np.int32).astype(np.int64) - nghost)
        nx1_out = (mb_index[mb_count][1] - mb_index[mb_count][0]) + 1
        nx2_out = (mb_index[mb_count][3] - mb_index[mb_count][2]) + 1
        nx3_out = (mb_index[mb_count][5] - mb_index[mb_count][4]) + 1

        mb_logical.append(np.frombuffer(fp.read(16), dtype=np.int32))
        mb_geometry.append(
            np.frombuffer(fp.read(6 * locsizebytes), dtype=np.float64 if locfmt == 'd' else np.float32)
        )

        data = np.fromfile(fp, dtype=np.float64 if varfmt == 'd' else np.float32, count=nx1_out*nx2_out*nx3_out*n_vars)
        data = data.reshape(nvars, nx3_out, nx2_out, nx1_out)  # Correctly reshape based on actual sizes
        for vari, var in enumerate(var_list):
            mb_data[var].append(data[vari])
        mb_count += 1

    fp.close()

    filedata["header"] = header
    filedata["time"] = time
    filedata["cycle"] = cycle
    filedata["var_names"] = var_list

    filedata["Nx1"] = Nx1
    filedata["Nx2"] = Nx2
    filedata["Nx3"] = Nx3
    filedata["nvars"] = nvars

    filedata["x1min"] = x1min
    filedata["x1max"] = x1max
    filedata["x2min"] = x2min
    filedata["x2max"] = x2max
    filedata["x3min"] = x3min
    filedata["x3max"] = x3max

    filedata["n_mbs"] = mb_count
    filedata["nx1_mb"] = nx1
    filedata["nx2_mb"] = nx2
    filedata["nx3_mb"] = nx3
    filedata["nx1_out_mb"] = (mb_index[0][1] - mb_index[0][0]) + 1
    filedata["nx2_out_mb"] = (mb_index[0][3] - mb_index[0][2]) + 1
    filedata["nx3_out_mb"] = (mb_index[0][5] - mb_index[0][4]) + 1

    filedata["mb_index"] = np.array(mb_index)
    filedata["mb_logical"] = np.array(mb_logical)
    filedata["mb_geometry"] = np.array(mb_geometry)
    filedata["mb_data"] = mb_data

    return filedata

def read_coarsened_binary(filename):
    """
    Reads a coarsened bin file from filename to dictionary.

    Originally written by Lev Arzamasskiy (leva@ias.edu) on 11/15/2021
    Updated to support mesh refinement by George Wong (gnwong@ias.edu) on 01/27/2022
    Updated to support coarsened outputs and for speed by Drummond Fielding on 09/09/2024

    args:
      filename - string
          filename of bin file to read

    returns:
      filedata - dict
          dictionary of fluid file data
    """

    filedata = {}

    # load file and get size
    fp = open(filename, "rb")
    fp.seek(0, 2)
    filesize = fp.tell()
    fp.seek(0, 0)

    # load header information and validate file format
    code_header = fp.readline().split()
    if len(code_header) < 1:
        raise TypeError("unknown file format")
    if code_header[0] != b"Athena":
        raise TypeError(
            f"bad file format \"{code_header[0].decode('utf-8')}\" "
            + '(should be "Athena")'
        )
    version = code_header[-1].split(b"=")[-1]
    if version != b"1.1":
        raise TypeError(f"unsupported file format version {version.decode('utf-8')}")

    pheader_count = int(fp.readline().split(b"=")[-1])
    pheader = {}
    for _ in range(pheader_count - 1):
        key, val = [x.strip() for x in fp.readline().decode("utf-8").split("=")]
        pheader[key] = val
    time = float(pheader["time"])
    cycle = int(pheader["cycle"])
    locsizebytes = int(pheader["size of location"])
    varsizebytes = int(pheader["size of variable"])
    coarsen_factor = int(pheader["coarsening factor"])

    nvars = int(fp.readline().split(b"=")[-1])
    var_list = [v.decode("utf-8") for v in fp.readline().split()[1:]]
    header_size = int(fp.readline().split(b"=")[-1])
    header = [
        line.decode("utf-8").split("#")[0].strip()
        for line in fp.read(header_size).split(b"\n")
    ]
    header = [line for line in header if len(line) > 0]

    if locsizebytes not in [4, 8]:
        raise ValueError(f"unsupported location size (in bytes) {locsizebytes}")
    if varsizebytes not in [4, 8]:
        raise ValueError(f"unsupported variable size (in bytes) {varsizebytes}")

    locfmt = "d" if locsizebytes == 8 else "f"
    varfmt = "d" if varsizebytes == 8 else "f"

    # load grid information from header and validate
    def get_from_header(header, blockname, keyname):
        blockname = blockname.strip()
        keyname = keyname.strip()
        if not blockname.startswith("<"):
            blockname = "<" + blockname
        if blockname[-1] != ">":
            blockname += ">"
        block = "<none>"
        for line in [entry for entry in header]:
            if line.startswith("<"):
                block = line
                continue
            key, value = line.split("=")
            if block == blockname and key.strip() == keyname:
                return value
        raise KeyError(f"no parameter called {blockname}/{keyname}")

    Nx1 = int(get_from_header(header, "<mesh>", "nx1"))
    Nx2 = int(get_from_header(header, "<mesh>", "nx2"))
    Nx3 = int(get_from_header(header, "<mesh>", "nx3"))
    nx1 = int(get_from_header(header, "<meshblock>", "nx1"))
    nx2 = int(get_from_header(header, "<meshblock>", "nx2"))
    nx3 = int(get_from_header(header, "<meshblock>", "nx3"))

    nghost = int(get_from_header(header, "<mesh>", "nghost"))

    x1min = float(get_from_header(header, "<mesh>", "x1min"))
    x1max = float(get_from_header(header, "<mesh>", "x1max"))
    x2min = float(get_from_header(header, "<mesh>", "x2min"))
    x2max = float(get_from_header(header, "<mesh>", "x2max"))
    x3min = float(get_from_header(header, "<mesh>", "x3min"))
    x3max = float(get_from_header(header, "<mesh>", "x3max"))

    # load data from each meshblock
    n_vars = len(var_list)
    mb_count = 0

    mb_index = []
    mb_logical = []
    mb_geometry = []

    mb_data = {}
    for var in var_list:
        mb_data[var] = []

    while fp.tell() < filesize:
        mb_index.append(np.frombuffer(fp.read(24), dtype=np.int32).astype(np.int64) - nghost)
        nx1_out = (mb_index[mb_count][1] - mb_index[mb_count][0]) + 1
        nx2_out = (mb_index[mb_count][3] - mb_index[mb_count][2]) + 1
        nx3_out = (mb_index[mb_count][5] - mb_index[mb_count][4]) + 1

        mb_logical.append(np.frombuffer(fp.read(16), dtype=np.int32))
        mb_geometry.append(
            np.frombuffer(fp.read(6 * locsizebytes), dtype=np.float64 if locfmt == 'd' else np.float32)
        )

        data = np.fromfile(fp, dtype=np.float64 if varfmt == 'd' else np.float32, count=nx1_out*nx2_out*nx3_out*n_vars)
        data = data.reshape(nvars, nx3_out, nx2_out, nx1_out)
        for vari, var in enumerate(var_list):
            mb_data[var].append(data[vari])
        mb_count += 1

    fp.close()

    filedata["header"] = header
    filedata["time"] = time
    filedata["cycle"] = cycle
    filedata["var_names"] = var_list

    filedata["Nx1"] = Nx1 // coarsen_factor
    filedata["Nx2"] = Nx2 // coarsen_factor
    filedata["Nx3"] = Nx3 // coarsen_factor
    filedata["nvars"] = nvars
    filedata["number_of_moments"] = int(pheader["number of moments"])

    filedata["x1min"] = x1min
    filedata["x1max"] = x1max
    filedata["x2min"] = x2min
    filedata["x2max"] = x2max
    filedata["x3min"] = x3min
    filedata["x3max"] = x3max

    filedata["n_mbs"] = mb_count
    filedata["nx1_mb"] = nx1 // coarsen_factor
    filedata["nx2_mb"] = nx2 // coarsen_factor
    filedata["nx3_mb"] = nx3 // coarsen_factor
    filedata["nx1_out_mb"] = (mb_index[0][1] - mb_index[0][0]) + 1
    filedata["nx2_out_mb"] = (mb_index[0][3] - mb_index[0][2]) + 1
    filedata["nx3_out_mb"] = (mb_index[0][5] - mb_index[0][4]) + 1

    filedata["mb_index"] = np.array(mb_index)
    filedata["mb_logical"] = np.array(mb_logical)
    filedata["mb_geometry"] = np.array(mb_geometry)
    filedata["mb_data"] = mb_data

    return filedata

def read_all_ranks_binary(rank0_filename):
    """
    Reads binary files from all ranks and combines them into a single dictionary.

    args:
      rank0_filename - string
          filename of the rank 0 binary file

    returns:
      combined_filedata - dict
          dictionary of combined fluid file data from all ranks
    """
    # Determine the directory and base filename pattern
    # rank0_dir = os.path.dirname(rank0_filename)
    # rank0_base = os.path.basename(rank0_filename).replace("rank_00000000", "rank_*")

    # Find all rank files
    rank_files = sorted(glob.glob(os.path.dirname(rank0_filename).replace("rank_00000000", "rank_*") + "/" + os.path.basename(rank0_filename)))
    # print(rank_files)

    file_sizes = np.array([os.path.getsize(file) for file in rank_files])
    if len(np.unique(file_sizes)) > 1:
        print("Files are not the same size! you are probably trying to read a slice written with single_file_per_rank=True")
        unique_file_sizes = np.unique(file_sizes)
        larger_file_size = max(unique_file_sizes)
        rank_files = [file for file, size in zip(rank_files, file_sizes) if size == larger_file_size]

    # Read the rank 0 file to get the metadata
    rank0_filedata = read_binary(rank_files[0])

    # Initialize combined filedata with rank 0 data
    combined_filedata = rank0_filedata.copy()

    # Initialize lists to hold combined data
    combined_filedata["mb_index"] = []
    combined_filedata["mb_logical"] = []
    combined_filedata["mb_geometry"] = []
    combined_filedata["mb_data"] = {var: [] for var in rank0_filedata["var_names"]}

    # Read data from all ranks
    for rank_filename in rank_files:
        rank_filedata = read_binary(rank_filename)

        combined_filedata["mb_index"].extend(rank_filedata["mb_index"])
        combined_filedata["mb_logical"].extend(rank_filedata["mb_logical"])
        combined_filedata["mb_geometry"].extend(rank_filedata["mb_geometry"])
        for var in rank0_filedata["var_names"]:
            combined_filedata["mb_data"][var].extend(rank_filedata["mb_data"][var])

    # Convert lists to numpy arrays
    combined_filedata["mb_index"] = np.array(combined_filedata["mb_index"])
    combined_filedata["mb_logical"] = np.array(combined_filedata["mb_logical"])
    combined_filedata["mb_geometry"] = np.array(combined_filedata["mb_geometry"])
    for var in rank0_filedata["var_names"]:
        combined_filedata["mb_data"][var] = np.array(combined_filedata["mb_data"][var])

    # Ensure all relevant fields are stored
    combined_filedata["header"] = rank0_filedata["header"]
    combined_filedata["time"] = rank0_filedata["time"]
    combined_filedata["cycle"] = rank0_filedata["cycle"]
    combined_filedata["var_names"] = rank0_filedata["var_names"]
    combined_filedata["Nx1"] = rank0_filedata["Nx1"]
    combined_filedata["Nx2"] = rank0_filedata["Nx2"]
    combined_filedata["Nx3"] = rank0_filedata["Nx3"]
    combined_filedata["nvars"] = rank0_filedata["nvars"]
    combined_filedata["x1min"] = rank0_filedata["x1min"]
    combined_filedata["x1max"] = rank0_filedata["x1max"]
    combined_filedata["x2min"] = rank0_filedata["x2min"]
    combined_filedata["x2max"] = rank0_filedata["x2max"]
    combined_filedata["x3min"] = rank0_filedata["x3min"]
    combined_filedata["x3max"] = rank0_filedata["x3max"]
    combined_filedata["n_mbs"] = len(combined_filedata["mb_index"])
    combined_filedata["nx1_mb"] = rank0_filedata["nx1_mb"]
    combined_filedata["nx2_mb"] = rank0_filedata["nx2_mb"]
    combined_filedata["nx3_mb"] = rank0_filedata["nx3_mb"]
    combined_filedata["nx1_out_mb"] = rank0_filedata["nx1_out_mb"]
    combined_filedata["nx2_out_mb"] = rank0_filedata["nx2_out_mb"]
    combined_filedata["nx3_out_mb"] = rank0_filedata["nx3_out_mb"]

    return combined_filedata

def read_all_ranks_coarsened_binary(rank0_filename):
    """
    Reads binary files from all ranks and combines them into a single dictionary.

    args:
      rank0_filename - string
          filename of the rank 0 binary file

<<<<<<< HEAD
    returns:
      combined_filedata - dict
          dictionary of combined fluid file data from all ranks
    """
    # Determine the directory and base filename pattern
    # rank0_dir = os.path.dirname(rank0_filename)
    # rank0_base = os.path.basename(rank0_filename).replace("rank_00000000", "rank_*")

    # Find all rank files
    rank_files = sorted(glob.glob(os.path.dirname(rank0_filename).replace("rank_00000000", "rank_*") + "/" + os.path.basename(rank0_filename)))
    # print(rank_files)

    # Read the rank 0 file to get the metadata
    rank0_filedata = read_coarsened_binary(rank0_filename)

    # Initialize combined filedata with rank 0 data
    combined_filedata = rank0_filedata.copy()

    # Initialize lists to hold combined data
    combined_filedata["mb_index"] = []
    combined_filedata["mb_logical"] = []
    combined_filedata["mb_geometry"] = []
    combined_filedata["mb_data"] = {var: [] for var in rank0_filedata["var_names"]}

    # Read data from all ranks
    for rank_filename in rank_files:
        rank_filedata = read_coarsened_binary(rank_filename)

        combined_filedata["mb_index"].extend(rank_filedata["mb_index"])
        combined_filedata["mb_logical"].extend(rank_filedata["mb_logical"])
        combined_filedata["mb_geometry"].extend(rank_filedata["mb_geometry"])
        for var in rank0_filedata["var_names"]:
            combined_filedata["mb_data"][var].extend(rank_filedata["mb_data"][var])

    # Convert lists to numpy arrays
    combined_filedata["mb_index"] = np.array(combined_filedata["mb_index"])
    combined_filedata["mb_logical"] = np.array(combined_filedata["mb_logical"])
    combined_filedata["mb_geometry"] = np.array(combined_filedata["mb_geometry"])
    for var in rank0_filedata["var_names"]:
        combined_filedata["mb_data"][var] = np.array(combined_filedata["mb_data"][var])

    # Ensure all relevant fields are stored
    combined_filedata["header"] = rank0_filedata["header"]
    combined_filedata["time"] = rank0_filedata["time"]
    combined_filedata["cycle"] = rank0_filedata["cycle"]
    combined_filedata["var_names"] = rank0_filedata["var_names"]
    combined_filedata["Nx1"] = rank0_filedata["Nx1"]
    combined_filedata["Nx2"] = rank0_filedata["Nx2"]
    combined_filedata["Nx3"] = rank0_filedata["Nx3"]
    combined_filedata["nvars"] = rank0_filedata["nvars"]
    combined_filedata["x1min"] = rank0_filedata["x1min"]
    combined_filedata["x1max"] = rank0_filedata["x1max"]
    combined_filedata["x2min"] = rank0_filedata["x2min"]
    combined_filedata["x2max"] = rank0_filedata["x2max"]
    combined_filedata["x3min"] = rank0_filedata["x3min"]
    combined_filedata["x3max"] = rank0_filedata["x3max"]
    combined_filedata["n_mbs"] = len(combined_filedata["mb_index"])
    combined_filedata["nx1_mb"] = rank0_filedata["nx1_mb"]
    combined_filedata["nx2_mb"] = rank0_filedata["nx2_mb"]
    combined_filedata["nx3_mb"] = rank0_filedata["nx3_mb"]
    combined_filedata["nx1_out_mb"] = rank0_filedata["nx1_out_mb"]
    combined_filedata["nx2_out_mb"] = rank0_filedata["nx2_out_mb"]
    combined_filedata["nx3_out_mb"] = rank0_filedata["nx3_out_mb"]

    return combined_filedata

def read_binary_as_athdf(filename, raw=False, data=None, quantities=None, dtype=None, level=None,
                         return_levels=False, subsample=False, fast_restrict=False, x1_min=None,
                         x1_max=None, x2_min=None, x2_max=None, x3_min=None, x3_max=None,
                         vol_func=None, vol_params=None, face_func_1=None, face_func_2=None,
                         face_func_3=None, center_func_1=None, center_func_2=None,
                         center_func_3=None, num_ghost=0):
    """
    Reads a bin file and organizes data similar to athdf format without writing to file.
    """
    # Step 1: Read binary data
    filedata = read_binary(filename)

    # Step 2: Organize data similar to athdf
    if raw:
        return filedata

    # Prepare dictionary for results
    if data is None:
        data = {}
        new_data = True
    else:
        new_data = False

    # Extract size information
    max_level = max(filedata['mb_logical'][:, 3])
    if level is None:
        level = max_level
    block_size = [filedata['nx1_out_mb'], filedata['nx2_out_mb'], filedata['nx3_out_mb']]
    root_grid_size = [filedata['Nx1'], filedata['Nx2'], filedata['Nx3']]
    levels = filedata['mb_logical'][:, 3]
    logical_locations = filedata['mb_logical'][:, :3]
    if dtype is None:
        dtype = np.float32

    # Calculate nx_vals
    nx_vals = []
    for d in range(3):
        if block_size[d] == 1 and root_grid_size[d] > 1:  # sum or slice
            other_locations = [location
                                for location in zip(levels,
                                                    logical_locations[:, (d+1) % 3],
                                                    logical_locations[:, (d+2) % 3])]
            if len(set(other_locations)) == len(other_locations):  # effective slice
                nx_vals.append(1)
            else:  # nontrivial sum
                num_blocks_this_dim = 0
                for level_this_dim, loc_this_dim in zip(levels,
                                                        logical_locations[:, d]):
                    if level_this_dim <= level:
                        possible_max = (loc_this_dim+1) * 2**(level-level_this_dim)
                        num_blocks_this_dim = max(num_blocks_this_dim, possible_max)
                    else:
                        possible_max = (loc_this_dim+1) // 2**(level_this_dim-level)
                        num_blocks_this_dim = max(num_blocks_this_dim, possible_max)
                nx_vals.append(num_blocks_this_dim)
        elif block_size[d] == 1:  # singleton dimension
            nx_vals.append(1)
        else:  # normal case
            nx_vals.append(root_grid_size[d] * 2**level + 2 * num_ghost)
    nx1, nx2, nx3 = nx_vals
    lx1, lx2, lx3 = [nx // bs for nx, bs in zip(nx_vals, block_size)]

    # Set coordinate system and related functions
    coord = 'cartesian'  # Adjust based on your data
    if vol_func is None:
        def vol_func(xm, xp, ym, yp, zm, zp):
            return (xp-xm) * (yp-ym) * (zp-zm)
    # Define center functions if not provided
    if center_func_1 is None:
        def center_func_1(xm, xp):
            return 0.5 * (xm + xp)
    if center_func_2 is None:
        def center_func_2(xm, xp):
            return 0.5 * (xm + xp)
    if center_func_3 is None:
        def center_func_3(xm, xp):
            return 0.5 * (xm + xp)

    # Populate coordinate arrays
    center_funcs = [center_func_1, center_func_2, center_func_3]
    for d in range(1, 4):
        xf = f'x{d}f'
        xv = f'x{d}v'
        nx = nx_vals[d-1]
        if nx == 1:
            xmin = filedata[f'x{d}min']
            xmax = filedata[f'x{d}max']
            data[xf] = np.array([xmin, xmax], dtype=dtype)
        else:
            xmin = filedata[f'x{d}min']
            xmax = filedata[f'x{d}max']
            data[xf] = np.linspace(xmin, xmax, nx + 1, dtype=dtype)
        data[xv] = np.empty(nx, dtype=dtype)
        for i in range(nx):
            data[xv][i] = center_funcs[d-1](data[xf][i], data[xf][i+1])

    # Create list of quantities
    if quantities is None:
        quantities = filedata['var_names']

    # Account for selection
    i_min, i_max = 0, nx1
    j_min, j_max = 0, nx2
    k_min, k_max = 0, nx3
    if x1_min is not None:
        i_min = max(i_min, np.searchsorted(data['x1f'], x1_min))
    if x1_max is not None:
        i_max = min(i_max, np.searchsorted(data['x1f'], x1_max))
    if x2_min is not None:
        j_min = max(j_min, np.searchsorted(data['x2f'], x2_min))
    if x2_max is not None:
        j_max = min(j_max, np.searchsorted(data['x2f'], x2_max))
    if x3_min is not None:
        k_min = max(k_min, np.searchsorted(data['x3f'], x3_min))
    if x3_max is not None:
        k_max = min(k_max, np.searchsorted(data['x3f'], x3_max))

    # Prepare arrays for data and bookkeeping
    if new_data:
        for q in quantities:
            data[q] = np.zeros((k_max-k_min, j_max-j_min, i_max-i_min), dtype=dtype)
        if return_levels:
            data['Levels'] = np.empty((k_max-k_min, j_max-j_min, i_max-i_min), dtype=np.int32)
    else:
        for q in quantities:
            data[q].fill(0.0)
    if not subsample and not fast_restrict and max_level > level:
        restricted_data = np.zeros((lx3, lx2, lx1), dtype=bool)

    # Step 3: Process each block
    for block_num in range(filedata['n_mbs']):
        block_level = levels[block_num]
        block_location = logical_locations[block_num]

        # Implement logic for prolongation, restriction, subsampling
        if block_level <= level:
            s = 2 ** (level - block_level)
            il_d = block_location[0] * block_size[0] * s if nx1 > 1 else 0
            jl_d = block_location[1] * block_size[1] * s if nx2 > 1 else 0
            kl_d = block_location[2] * block_size[2] * s if nx3 > 1 else 0
            iu_d = il_d + block_size[0] * s if nx1 > 1 else 1
            ju_d = jl_d + block_size[1] * s if nx2 > 1 else 1
            ku_d = kl_d + block_size[2] * s if nx3 > 1 else 1

            il_s = max(il_d, i_min) - il_d
            jl_s = max(jl_d, j_min) - jl_d
            kl_s = max(kl_d, k_min) - kl_d
            iu_s = min(iu_d, i_max) - il_d
            ju_s = min(ju_d, j_max) - jl_d
            ku_s = min(ku_d, k_max) - kl_d

            if il_s >= iu_s or jl_s >= ju_s or kl_s >= ku_s:
                continue
=======
    # extract Mesh/MeshBlock parameters
    nmb = fdata["n_mbs"]
    Nx1 = fdata["Nx1"]  # noqa: F841
    Nx2 = fdata["Nx2"]
    Nx3 = fdata["Nx3"]
    nx1 = fdata["nx1_mb"]
    nx2 = fdata["nx2_mb"]
    nx3 = fdata["nx3_mb"]
    nx1_out = fdata["nx1_out_mb"]
    nx2_out = fdata["nx2_out_mb"]
    nx3_out = fdata["nx3_out_mb"]

    number_of_moments = fdata.get("number_of_moments", 1)

    # check dimensionality/slicing
    two_d = Nx2 != 1 and Nx3 == 1
    three_d = Nx3 != 1
    x1slice = nx1_out == 1
    x2slice = nx2_out == 1 and (two_d or three_d)
    x3slice = nx3_out == 1 and three_d

    # keep variable order but separate out magnetic field
    vars_without_b = [v for v in fdata["var_names"] if "bcc" not in v]
    vars_only_b = [v for v in fdata["var_names"] if v not in vars_without_b]
>>>>>>> cc5b4a6b

            il_d = max(il_d, i_min) - i_min
            jl_d = max(jl_d, j_min) - j_min
            kl_d = max(kl_d, k_min) - k_min
            iu_d = min(iu_d, i_max) - i_min
            ju_d = min(ju_d, j_max) - j_min
            ku_d = min(ku_d, k_max) - k_min

            for q in quantities:
                block_data = filedata['mb_data'][q][block_num]
                if s > 1:
                    block_data = np.repeat(np.repeat(np.repeat(block_data, s, axis=2), s, axis=1), s, axis=0)
                data[q][kl_d:ku_d, jl_d:ju_d, il_d:iu_d] = block_data[kl_s:ku_s, jl_s:ju_s, il_s:iu_s]
        else:
            # Implement restriction logic here (similar to athdf function)
            pass

        if return_levels:
            data['Levels'][kl_d:ku_d, jl_d:ju_d, il_d:iu_d] = block_level

    # Step 4: Finalize data
    if level < max_level and not subsample and not fast_restrict:
        # Remove volume factors from restricted data
        for loc3 in range(lx3):
            for loc2 in range(lx2):
                for loc1 in range(lx1):
                    if restricted_data[loc3, loc2, loc1]:
                        il = loc1 * block_size[0]
                        jl = loc2 * block_size[1]
                        kl = loc3 * block_size[2]
                        iu = il + block_size[0]
                        ju = jl + block_size[1]
                        ku = kl + block_size[2]
                        il = max(il, i_min) - i_min
                        jl = max(jl, j_min) - j_min
                        kl = max(kl, k_min) - k_min
                        iu = min(iu, i_max) - i_min
                        ju = min(ju, j_max) - j_min
                        ku = min(ku, k_max) - k_min
                        for k in range(kl, ku):
                            for j in range(jl, ju):
                                for i in range(il, iu):
                                    x1m, x1p = data['x1f'][i], data['x1f'][i+1]
                                    x2m, x2p = data['x2f'][j], data['x2f'][j+1]
                                    x3m, x3p = data['x3f'][k], data['x3f'][k+1]
                                    vol = vol_func(x1m, x1p, x2m, x2p, x3m, x3p)
                                    for q in quantities:
                                        data[q][k, j, i] /= vol

    # Add metadata
    data['Time'] = filedata['time']
    data['NumCycles'] = filedata['cycle']
    data['MaxLevel'] = max_level

    return data

def read_all_ranks_binary_as_athdf(rank0_filename, raw=False, data=None, quantities=None, dtype=None, level=None,
                         return_levels=False, subsample=False, fast_restrict=False, x1_min=None,
                         x1_max=None, x2_min=None, x2_max=None, x3_min=None, x3_max=None,
                         vol_func=None, vol_params=None, face_func_1=None, face_func_2=None,
                         face_func_3=None, center_func_1=None, center_func_2=None,
                         center_func_3=None, num_ghost=0):
    """
    Reads a bin file and organizes data similar to athdf format without writing to file.
    """
    # Step 1: Read binary data
    filedata = read_all_ranks_binary(rank0_filename)

    # Step 2: Organize data similar to athdf
    if raw:
        return filedata

    # Prepare dictionary for results
    if data is None:
        data = {}
        new_data = True
    else:
        new_data = False

    # Extract size information
    max_level = max(filedata['mb_logical'][:, 3])
    if level is None:
        level = max_level
    block_size = [filedata['nx1_out_mb'], filedata['nx2_out_mb'], filedata['nx3_out_mb']]
    root_grid_size = [filedata['Nx1'], filedata['Nx2'], filedata['Nx3']]
    levels = filedata['mb_logical'][:, 3]
    logical_locations = filedata['mb_logical'][:, :3]
    if dtype is None:
        dtype = np.float32

    # Calculate nx_vals
    nx_vals = []
    for d in range(3):
        if block_size[d] == 1 and root_grid_size[d] > 1:  # sum or slice
            other_locations = [location
                                for location in zip(levels,
                                                    logical_locations[:, (d+1) % 3],
                                                    logical_locations[:, (d+2) % 3])]
            if len(set(other_locations)) == len(other_locations):  # effective slice
                nx_vals.append(1)
            else:  # nontrivial sum
                num_blocks_this_dim = 0
                for level_this_dim, loc_this_dim in zip(levels,
                                                        logical_locations[:, d]):
                    if level_this_dim <= level:
                        possible_max = (loc_this_dim+1) * 2**(level-level_this_dim)
                        num_blocks_this_dim = max(num_blocks_this_dim, possible_max)
                    else:
                        possible_max = (loc_this_dim+1) // 2**(level_this_dim-level)
                        num_blocks_this_dim = max(num_blocks_this_dim, possible_max)
                nx_vals.append(num_blocks_this_dim)
        elif block_size[d] == 1:  # singleton dimension
            nx_vals.append(1)
        else:  # normal case
            nx_vals.append(root_grid_size[d] * 2**level + 2 * num_ghost)
    nx1, nx2, nx3 = nx_vals
    lx1, lx2, lx3 = [nx // bs for nx, bs in zip(nx_vals, block_size)]
    # Set coordinate system and related functions
    coord = 'cartesian'  # Adjust based on your data
    if vol_func is None:
        def vol_func(xm, xp, ym, yp, zm, zp):
            return (xp-xm) * (yp-ym) * (zp-zm)
    # Define center functions if not provided
    if center_func_1 is None:
        def center_func_1(xm, xp):
            return 0.5 * (xm + xp)
    if center_func_2 is None:
        def center_func_2(xm, xp):
            return 0.5 * (xm + xp)
    if center_func_3 is None:
        def center_func_3(xm, xp):
            return 0.5 * (xm + xp)

    # Populate coordinate arrays
    center_funcs = [center_func_1, center_func_2, center_func_3]
    for d in range(1, 4):
        xf = f'x{d}f'
        xv = f'x{d}v'
        nx = nx_vals[d-1]
        if nx == 1:
            xmin = filedata[f'x{d}min']
            xmax = filedata[f'x{d}max']
            data[xf] = np.array([xmin, xmax], dtype=dtype)
        else:
            xmin = filedata[f'x{d}min']
            xmax = filedata[f'x{d}max']
            data[xf] = np.linspace(xmin, xmax, nx + 1, dtype=dtype)
        data[xv] = np.empty(nx, dtype=dtype)
        for i in range(nx):
            data[xv][i] = center_funcs[d-1](data[xf][i], data[xf][i+1])

    # Create list of quantities
    if quantities is None:
        quantities = filedata['var_names']

    # Account for selection
    i_min, i_max = 0, nx1
    j_min, j_max = 0, nx2
    k_min, k_max = 0, nx3
    if x1_min is not None:
        i_min = max(i_min, np.searchsorted(data['x1f'], x1_min))
    if x1_max is not None:
        i_max = min(i_max, np.searchsorted(data['x1f'], x1_max))
    if x2_min is not None:
        j_min = max(j_min, np.searchsorted(data['x2f'], x2_min))
    if x2_max is not None:
        j_max = min(j_max, np.searchsorted(data['x2f'], x2_max))
    if x3_min is not None:
        k_min = max(k_min, np.searchsorted(data['x3f'], x3_min))
    if x3_max is not None:
        k_max = min(k_max, np.searchsorted(data['x3f'], x3_max))

    # Prepare arrays for data and bookkeeping
    if new_data:
        for q in quantities:
            data[q] = np.zeros((k_max-k_min, j_max-j_min, i_max-i_min), dtype=dtype)
        if return_levels:
            data['Levels'] = np.empty((k_max-k_min, j_max-j_min, i_max-i_min), dtype=np.int32)
    else:
        for q in quantities:
            data[q].fill(0.0)
    if not subsample and not fast_restrict and max_level > level:
        restricted_data = np.zeros((lx3, lx2, lx1), dtype=bool)

    # Step 3: Process each block
    for block_num in range(filedata['n_mbs']):
        block_level = levels[block_num]
        block_location = logical_locations[block_num]

        # Implement logic for prolongation, restriction, subsampling
        if block_level <= level:
            s = 2 ** (level - block_level)
            il_d = block_location[0] * block_size[0] * s if nx1 > 1 else 0
            jl_d = block_location[1] * block_size[1] * s if nx2 > 1 else 0
            kl_d = block_location[2] * block_size[2] * s if nx3 > 1 else 0
            iu_d = il_d + block_size[0] * s if nx1 > 1 else 1
            ju_d = jl_d + block_size[1] * s if nx2 > 1 else 1
            ku_d = kl_d + block_size[2] * s if nx3 > 1 else 1

            il_s = max(il_d, i_min) - il_d
            jl_s = max(jl_d, j_min) - jl_d
            kl_s = max(kl_d, k_min) - kl_d
            iu_s = min(iu_d, i_max) - il_d
            ju_s = min(ju_d, j_max) - jl_d
            ku_s = min(ku_d, k_max) - kl_d

            if il_s >= iu_s or jl_s >= ju_s or kl_s >= ku_s:
                continue

            il_d = max(il_d, i_min) - i_min
            jl_d = max(jl_d, j_min) - j_min
            kl_d = max(kl_d, k_min) - k_min
            iu_d = min(iu_d, i_max) - i_min
            ju_d = min(ju_d, j_max) - j_min
            ku_d = min(ku_d, k_max) - k_min

            for q in quantities:
                block_data = filedata['mb_data'][q][block_num]
                if s > 1:
                    block_data = np.repeat(np.repeat(np.repeat(block_data, s, axis=2), s, axis=1), s, axis=0)
                data[q][kl_d:ku_d, jl_d:ju_d, il_d:iu_d] = block_data[kl_s:ku_s, jl_s:ju_s, il_s:iu_s]
        else:
            # Implement restriction logic here (similar to athdf function)
            pass

        if return_levels:
            data['Levels'][kl_d:ku_d, jl_d:ju_d, il_d:iu_d] = block_level

    # Step 4: Finalize data
    if level < max_level and not subsample and not fast_restrict:
        # Remove volume factors from restricted data
        for loc3 in range(lx3):
            for loc2 in range(lx2):
                for loc1 in range(lx1):
                    if restricted_data[loc3, loc2, loc1]:
                        il = loc1 * block_size[0]
                        jl = loc2 * block_size[1]
                        kl = loc3 * block_size[2]
                        iu = il + block_size[0]
                        ju = jl + block_size[1]
                        ku = kl + block_size[2]
                        il = max(il, i_min) - i_min
                        jl = max(jl, j_min) - j_min
                        kl = max(kl, k_min) - k_min
                        iu = min(iu, i_max) - i_min
                        ju = min(ju, j_max) - j_min
                        ku = min(ku, k_max) - k_min
                        for k in range(kl, ku):
                            for j in range(jl, ju):
                                for i in range(il, iu):
                                    x1m, x1p = data['x1f'][i], data['x1f'][i+1]
                                    x2m, x2p = data['x2f'][j], data['x2f'][j+1]
                                    x3m, x3p = data['x3f'][k], data['x3f'][k+1]
                                    vol = vol_func(x1m, x1p, x2m, x2p, x3m, x3p)
                                    for q in quantities:
                                        data[q][k, j, i] /= vol

    # Add metadata
    data['Time'] = filedata['time']
    data['NumCycles'] = filedata['cycle']
    data['MaxLevel'] = max_level

    return data

def read_all_ranks_coarsened_binary_as_athdf(rank0_filename, raw=False, data=None, quantities=None, dtype=None, level=None,
                         return_levels=False, subsample=False, fast_restrict=False, x1_min=None,
                         x1_max=None, x2_min=None, x2_max=None, x3_min=None, x3_max=None,
                         vol_func=None, vol_params=None, face_func_1=None, face_func_2=None,
                         face_func_3=None, center_func_1=None, center_func_2=None,
                         center_func_3=None, num_ghost=0):
    """
    Reads a bin file and organizes data similar to athdf format without writing to file.
    """
    # Step 1: Read binary data
    filedata = read_all_ranks_coarsened_binary(rank0_filename)

    # Step 2: Organize data similar to athdf
    if raw:
        return filedata

    # Prepare dictionary for results
    if data is None:
        data = {}
        new_data = True
    else:
        new_data = False

    # Extract size information
    max_level = max(filedata['mb_logical'][:, 3])
    if level is None:
        level = max_level
    block_size = [filedata['nx1_mb'], filedata['nx2_mb'], filedata['nx3_mb']]
    root_grid_size = [filedata['Nx1'], filedata['Nx2'], filedata['Nx3']]
    levels = filedata['mb_logical'][:, 3]
    logical_locations = filedata['mb_logical'][:, :3]
    if dtype is None:
        dtype = np.float32

    # Calculate nx_vals
    nx_vals = []
    for d in range(3):
        if block_size[d] == 1 and root_grid_size[d] > 1:
            # Implement logic for sum or slice as in athdf
            nx_vals.append(root_grid_size[d] * 2**level)
        elif block_size[d] == 1:
            nx_vals.append(1)
        else:
            nx_vals.append(root_grid_size[d] * 2**level + 2 * num_ghost)
    nx1, nx2, nx3 = nx_vals
    lx1, lx2, lx3 = [nx // bs for nx, bs in zip(nx_vals, block_size)]

    # Set coordinate system and related functions
    coord = 'cartesian'  # Adjust based on your data
    if vol_func is None:
        def vol_func(xm, xp, ym, yp, zm, zp):
            return (xp-xm) * (yp-ym) * (zp-zm)
    # Define center functions if not provided
    if center_func_1 is None:
        def center_func_1(xm, xp):
            return 0.5 * (xm + xp)
    if center_func_2 is None:
        def center_func_2(xm, xp):
            return 0.5 * (xm + xp)
    if center_func_3 is None:
        def center_func_3(xm, xp):
            return 0.5 * (xm + xp)

    # Populate coordinate arrays
    center_funcs = [center_func_1, center_func_2, center_func_3]
    for d in range(1, 4):
        xf = f'x{d}f'
        xv = f'x{d}v'
        nx = nx_vals[d-1]
        if nx == 1:
            xmin = filedata[f'x{d}min']
            xmax = filedata[f'x{d}max']
            data[xf] = np.array([xmin, xmax], dtype=dtype)
        else:
            xmin = filedata[f'x{d}min']
            xmax = filedata[f'x{d}max']
            data[xf] = np.linspace(xmin, xmax, nx + 1, dtype=dtype)
        data[xv] = np.empty(nx, dtype=dtype)
        for i in range(nx):
            data[xv][i] = center_funcs[d-1](data[xf][i], data[xf][i+1])

    # Create list of quantities
    if quantities is None:
        quantities = filedata['var_names']

    # Account for selection
    i_min, i_max = 0, nx1
    j_min, j_max = 0, nx2
    k_min, k_max = 0, nx3
    if x1_min is not None:
        i_min = max(i_min, np.searchsorted(data['x1f'], x1_min))
    if x1_max is not None:
        i_max = min(i_max, np.searchsorted(data['x1f'], x1_max))
    if x2_min is not None:
        j_min = max(j_min, np.searchsorted(data['x2f'], x2_min))
    if x2_max is not None:
        j_max = min(j_max, np.searchsorted(data['x2f'], x2_max))
    if x3_min is not None:
        k_min = max(k_min, np.searchsorted(data['x3f'], x3_min))
    if x3_max is not None:
        k_max = min(k_max, np.searchsorted(data['x3f'], x3_max))

    # Prepare arrays for data and bookkeeping
    if new_data:
        for q in quantities:
            data[q] = np.zeros((k_max-k_min, j_max-j_min, i_max-i_min), dtype=dtype)
        if return_levels:
            data['Levels'] = np.empty((k_max-k_min, j_max-j_min, i_max-i_min), dtype=np.int32)
    else:
        for q in quantities:
            data[q].fill(0.0)
    if not subsample and not fast_restrict and max_level > level:
        restricted_data = np.zeros((lx3, lx2, lx1), dtype=bool)

    # Step 3: Process each block
    for block_num in range(filedata['n_mbs']):
        block_level = levels[block_num]
        block_location = logical_locations[block_num]

        # Implement logic for prolongation, restriction, subsampling
        if block_level <= level:
            s = 2 ** (level - block_level)
            il_d = block_location[0] * block_size[0] * s if nx1 > 1 else 0
            jl_d = block_location[1] * block_size[1] * s if nx2 > 1 else 0
            kl_d = block_location[2] * block_size[2] * s if nx3 > 1 else 0
            iu_d = il_d + block_size[0] * s if nx1 > 1 else 1
            ju_d = jl_d + block_size[1] * s if nx2 > 1 else 1
            ku_d = kl_d + block_size[2] * s if nx3 > 1 else 1

            il_s = max(il_d, i_min) - il_d
            jl_s = max(jl_d, j_min) - jl_d
            kl_s = max(kl_d, k_min) - kl_d
            iu_s = min(iu_d, i_max) - il_d
            ju_s = min(ju_d, j_max) - jl_d
            ku_s = min(ku_d, k_max) - kl_d

            if il_s >= iu_s or jl_s >= ju_s or kl_s >= ku_s:
                continue

            il_d = max(il_d, i_min) - i_min
            jl_d = max(jl_d, j_min) - j_min
            kl_d = max(kl_d, k_min) - k_min
            iu_d = min(iu_d, i_max) - i_min
            ju_d = min(ju_d, j_max) - j_min
            ku_d = min(ku_d, k_max) - k_min

            for q in quantities:
                block_data = filedata['mb_data'][q][block_num]
                if s > 1:
                    block_data = np.repeat(np.repeat(np.repeat(block_data, s, axis=2), s, axis=1), s, axis=0)
                data[q][kl_d:ku_d, jl_d:ju_d, il_d:iu_d] = block_data[kl_s:ku_s, jl_s:ju_s, il_s:iu_s]
        else:
            # Implement restriction logic here (similar to athdf function)
            pass

        if return_levels:
            data['Levels'][kl_d:ku_d, jl_d:ju_d, il_d:iu_d] = block_level

    # Step 4: Finalize data
    if level < max_level and not subsample and not fast_restrict:
        # Remove volume factors from restricted data
        for loc3 in range(lx3):
            for loc2 in range(lx2):
                for loc1 in range(lx1):
                    if restricted_data[loc3, loc2, loc1]:
                        il = loc1 * block_size[0]
                        jl = loc2 * block_size[1]
                        kl = loc3 * block_size[2]
                        iu = il + block_size[0]
                        ju = jl + block_size[1]
                        ku = kl + block_size[2]
                        il = max(il, i_min) - i_min
                        jl = max(jl, j_min) - j_min
                        kl = max(kl, k_min) - k_min
                        iu = min(iu, i_max) - i_min
                        ju = min(ju, j_max) - j_min
                        ku = min(ku, k_max) - k_min
                        for k in range(kl, ku):
                            for j in range(jl, ju):
                                for i in range(il, iu):
                                    x1m, x1p = data['x1f'][i], data['x1f'][i+1]
                                    x2m, x2p = data['x2f'][j], data['x2f'][j+1]
                                    x3m, x3p = data['x3f'][k], data['x3f'][k+1]
                                    vol = vol_func(x1m, x1p, x2m, x2p, x3m, x3p)
                                    for q in quantities:
                                        data[q][k, j, i] /= vol

    # Add metadata
    data['Time'] = filedata['time']
    data['NumCycles'] = filedata['cycle']
    data['MaxLevel'] = max_level

    return data

def read_single_rank_binary_as_athdf(filename, raw=False, data=None, quantities=None, dtype=None,
                                     return_levels=False, x1_min=None, x1_max=None, x2_min=None,
                                     x2_max=None, x3_min=None, x3_max=None, vol_func=None,
                                     center_func_1=None, center_func_2=None, center_func_3=None):
    """
    Reads a single rank binary file and organizes data similar to athdf format without writing to file.
    """
    # Step 1: Read binary data for a single rank
    filedata = read_binary(filename)

    if raw:
        return filedata

    # Prepare dictionary for results
    if data is None:
        data = {}
        new_data = True
    else:
        new_data = False

    # Extract size information
    block_size = [filedata['nx1_mb'], filedata['nx2_mb'], filedata['nx3_mb']]
    if dtype is None:
        dtype = np.float32

    # Set coordinate system and related functions
    if vol_func is None:
        def vol_func(xm, xp, ym, yp, zm, zp):
            return (xp-xm) * (yp-ym) * (zp-zm)
    if center_func_1 is None:
        def center_func_1(xm, xp):
            return 0.5 * (xm + xp)
    if center_func_2 is None:
        def center_func_2(xm, xp):
            return 0.5 * (xm + xp)
    if center_func_3 is None:
        def center_func_3(xm, xp):
            return 0.5 * (xm + xp)

    # Populate coordinate arrays
    center_funcs = [center_func_1, center_func_2, center_func_3]
    for d in range(1, 4):
        xf = f'x{d}f'
        xv = f'x{d}v'
        nx = block_size[d-1]

        # Use the meshblock geometry for local min and max
        xmin = filedata['mb_geometry'][0, (d-1)*2]
        xmax = filedata['mb_geometry'][0, (d-1)*2 + 1]

        data[xf] = np.linspace(xmin, xmax, nx + 1, dtype=dtype)
        data[xv] = np.empty(nx, dtype=dtype)
        for i in range(nx):
            data[xv][i] = center_funcs[d-1](data[xf][i], data[xf][i+1])

    # Create list of quantities
    if quantities is None:
        quantities = filedata['var_names']

    # Account for selection
    i_min, i_max = 0, block_size[0]
    j_min, j_max = 0, block_size[1]
    k_min, k_max = 0, block_size[2]
    if x1_min is not None:
        i_min = max(i_min, np.searchsorted(data['x1f'], x1_min))
    if x1_max is not None:
        i_max = min(i_max, np.searchsorted(data['x1f'], x1_max))
    if x2_min is not None:
        j_min = max(j_min, np.searchsorted(data['x2f'], x2_min))
    if x2_max is not None:
        j_max = min(j_max, np.searchsorted(data['x2f'], x2_max))
    if x3_min is not None:
        k_min = max(k_min, np.searchsorted(data['x3f'], x3_min))
    if x3_max is not None:
        k_max = min(k_max, np.searchsorted(data['x3f'], x3_max))

    # Prepare arrays for data
    if new_data:
        for q in quantities:
            data[q] = np.zeros((k_max-k_min, j_max-j_min, i_max-i_min), dtype=dtype)
        if return_levels:
            data['Levels'] = np.empty((k_max-k_min, j_max-j_min, i_max-i_min), dtype=np.int32)
    else:
        for q in quantities:
            data[q].fill(0.0)

    # Process the single block
    for q in quantities:
        block_data = filedata['mb_data'][q][0]  # Single rank, so only one block
        data[q] = block_data[k_min:k_max, j_min:j_max, i_min:i_max]

    if return_levels:
        data['Levels'].fill(filedata['mb_logical'][0, 3])  # Level of the single block

    # Add metadata
    data['Time'] = filedata['time']
    data['NumCycles'] = filedata['cycle']
    data['MaxLevel'] = filedata['mb_logical'][0, 3]

    return data

def read_coarsened_binary_as_athdf(filename, raw=False, data=None, quantities=None, dtype=None, level=None,
                         return_levels=False, subsample=False, fast_restrict=False, x1_min=None,
                         x1_max=None, x2_min=None, x2_max=None, x3_min=None, x3_max=None,
                         vol_func=None, vol_params=None, face_func_1=None, face_func_2=None,
                         face_func_3=None, center_func_1=None, center_func_2=None,
                         center_func_3=None, num_ghost=0):
    """
    Reads a bin file and organizes data similar to athdf format without writing to file.
    """
    # Step 1: Read binary data
    filedata = read_coarsened_binary(filename)

    # Step 2: Organize data similar to athdf
    if raw:
        return filedata

    # Prepare dictionary for results
    if data is None:
        data = {}
        new_data = True
    else:
        new_data = False

    # Extract size information
    max_level = max(filedata['mb_logical'][:, 3])
    if level is None:
        level = max_level
    block_size = [filedata['nx1_mb'], filedata['nx2_mb'], filedata['nx3_mb']]
    root_grid_size = [filedata['Nx1'], filedata['Nx2'], filedata['Nx3']]
    levels = filedata['mb_logical'][:, 3]
    logical_locations = filedata['mb_logical'][:, :3]
    if dtype is None:
        dtype = np.float32

    # Calculate nx_vals
    nx_vals = []
    for d in range(3):
        if block_size[d] == 1 and root_grid_size[d] > 1:
            # Implement logic for sum or slice as in athdf
            nx_vals.append(root_grid_size[d] * 2**level)
        elif block_size[d] == 1:
            nx_vals.append(1)
        else:
            nx_vals.append(root_grid_size[d] * 2**level + 2 * num_ghost)
    nx1, nx2, nx3 = nx_vals
    lx1, lx2, lx3 = [nx // bs for nx, bs in zip(nx_vals, block_size)]

    # Set coordinate system and related functions
    coord = 'cartesian'  # Adjust based on your data
    if vol_func is None:
        def vol_func(xm, xp, ym, yp, zm, zp):
            return (xp-xm) * (yp-ym) * (zp-zm)
    # Define center functions if not provided
    if center_func_1 is None:
        def center_func_1(xm, xp):
            return 0.5 * (xm + xp)
    if center_func_2 is None:
        def center_func_2(xm, xp):
            return 0.5 * (xm + xp)
    if center_func_3 is None:
        def center_func_3(xm, xp):
            return 0.5 * (xm + xp)

    # Populate coordinate arrays
    center_funcs = [center_func_1, center_func_2, center_func_3]
    for d in range(1, 4):
        xf = f'x{d}f'
        xv = f'x{d}v'
        nx = nx_vals[d-1]
        if nx == 1:
            xmin = filedata[f'x{d}min']
            xmax = filedata[f'x{d}max']
            data[xf] = np.array([xmin, xmax], dtype=dtype)
        else:
            xmin = filedata[f'x{d}min']
            xmax = filedata[f'x{d}max']
            data[xf] = np.linspace(xmin, xmax, nx + 1, dtype=dtype)
        data[xv] = np.empty(nx, dtype=dtype)
        for i in range(nx):
            data[xv][i] = center_funcs[d-1](data[xf][i], data[xf][i+1])

    # Create list of quantities
    if quantities is None:
        quantities = filedata['var_names']

    # Account for selection
    i_min, i_max = 0, nx1
    j_min, j_max = 0, nx2
    k_min, k_max = 0, nx3
    if x1_min is not None:
        i_min = max(i_min, np.searchsorted(data['x1f'], x1_min))
    if x1_max is not None:
        i_max = min(i_max, np.searchsorted(data['x1f'], x1_max))
    if x2_min is not None:
        j_min = max(j_min, np.searchsorted(data['x2f'], x2_min))
    if x2_max is not None:
        j_max = min(j_max, np.searchsorted(data['x2f'], x2_max))
    if x3_min is not None:
        k_min = max(k_min, np.searchsorted(data['x3f'], x3_min))
    if x3_max is not None:
        k_max = min(k_max, np.searchsorted(data['x3f'], x3_max))

    # Prepare arrays for data and bookkeeping
    if new_data:
        for q in quantities:
            data[q] = np.zeros((k_max-k_min, j_max-j_min, i_max-i_min), dtype=dtype)
        if return_levels:
            data['Levels'] = np.empty((k_max-k_min, j_max-j_min, i_max-i_min), dtype=np.int32)
    else:
        for q in quantities:
            data[q].fill(0.0)
    if not subsample and not fast_restrict and max_level > level:
        restricted_data = np.zeros((lx3, lx2, lx1), dtype=bool)

    # Step 3: Process each block
    for block_num in range(filedata['n_mbs']):
        block_level = levels[block_num]
        block_location = logical_locations[block_num]

        # Implement logic for prolongation, restriction, subsampling
        if block_level <= level:
            s = 2 ** (level - block_level)
            il_d = block_location[0] * block_size[0] * s if nx1 > 1 else 0
            jl_d = block_location[1] * block_size[1] * s if nx2 > 1 else 0
            kl_d = block_location[2] * block_size[2] * s if nx3 > 1 else 0
            iu_d = il_d + block_size[0] * s if nx1 > 1 else 1
            ju_d = jl_d + block_size[1] * s if nx2 > 1 else 1
            ku_d = kl_d + block_size[2] * s if nx3 > 1 else 1

            il_s = max(il_d, i_min) - il_d
            jl_s = max(jl_d, j_min) - jl_d
            kl_s = max(kl_d, k_min) - kl_d
            iu_s = min(iu_d, i_max) - il_d
            ju_s = min(ju_d, j_max) - jl_d
            ku_s = min(ku_d, k_max) - kl_d

            if il_s >= iu_s or jl_s >= ju_s or kl_s >= ku_s:
                continue

            il_d = max(il_d, i_min) - i_min
            jl_d = max(jl_d, j_min) - j_min
            kl_d = max(kl_d, k_min) - k_min
            iu_d = min(iu_d, i_max) - i_min
            ju_d = min(ju_d, j_max) - j_min
            ku_d = min(ku_d, k_max) - k_min

            for q in quantities:
                block_data = filedata['mb_data'][q][block_num]
                if s > 1:
                    block_data = np.repeat(np.repeat(np.repeat(block_data, s, axis=2), s, axis=1), s, axis=0)
                data[q][kl_d:ku_d, jl_d:ju_d, il_d:iu_d] = block_data[kl_s:ku_s, jl_s:ju_s, il_s:iu_s]
        else:
            # Implement restriction logic here (similar to athdf function)
            pass

        if return_levels:
            data['Levels'][kl_d:ku_d, jl_d:ju_d, il_d:iu_d] = block_level

    # Step 4: Finalize data
    if level < max_level and not subsample and not fast_restrict:
        # Remove volume factors from restricted data
        for loc3 in range(lx3):
            for loc2 in range(lx2):
                for loc1 in range(lx1):
                    if restricted_data[loc3, loc2, loc1]:
                        il = loc1 * block_size[0]
                        jl = loc2 * block_size[1]
                        kl = loc3 * block_size[2]
                        iu = il + block_size[0]
                        ju = jl + block_size[1]
                        ku = kl + block_size[2]
                        il = max(il, i_min) - i_min
                        jl = max(jl, j_min) - j_min
                        kl = max(kl, k_min) - k_min
                        iu = min(iu, i_max) - i_min
                        ju = min(ju, j_max) - j_min
                        ku = min(ku, k_max) - k_min
                        for k in range(kl, ku):
                            for j in range(jl, ju):
                                for i in range(il, iu):
                                    x1m, x1p = data['x1f'][i], data['x1f'][i+1]
                                    x2m, x2p = data['x2f'][j], data['x2f'][j+1]
                                    x3m, x3p = data['x3f'][k], data['x3f'][k+1]
                                    vol = vol_func(x1m, x1p, x2m, x2p, x3m, x3p)
                                    for q in quantities:
                                        data[q][k, j, i] /= vol

    # Add metadata
    data['Time'] = filedata['time']
    data['NumCycles'] = filedata['cycle']
    data['MaxLevel'] = max_level

    return data

def write_xdmf_for(xdmfname, dumpname, fdata, mode="auto"):
    """
    Writes an xdmf file for a fluid snapshot file.

    args:
      xdmfname - string
          name of xdmf file
      dumpname - string
          location of fluid data file relative to xdmfname directory
      fdata    - dict
          dictionary of fluid file data, e.g., as loaded from read_binary(...)
      mode     - string (unimplemented)
          force xdmf for format (auto sets by extension)
    """

    fp = open(xdmfname, "w")

    def write_meshblock(fp, mb, nx1, nx2, nx3, nmb, dumpname, vars_no_b, vars_w_b):
        fp.write(f"""  <Grid Name="MeshBlock{mb}" GridType="Uniform">\n""")
        fp.write("""   <Topology TopologyType="3DRectMesh" """)
        fp.write(f""" NumberOfElements="{nx3+1} {nx2+1} {nx1+1}"/>\n""")
        fp.write("""   <Geometry GeometryType="VXVYVZ">\n""")
        fp.write(
            f"""    <DataItem ItemType="HyperSlab" Dimensions="{nx1+1}">
     <DataItem Dimensions="3 2" NumberType="Int"> {mb} 0 1 1 1 {nx1+1} </DataItem>
     <DataItem Dimensions="{nmb} {nx1+1}" Format="HDF"> {dumpname}:/x1f </DataItem>
    </DataItem>
    <DataItem ItemType="HyperSlab" Dimensions="{nx2+1}">
     <DataItem Dimensions="3 2" NumberType="Int"> {mb} 0 1 1 1 {nx2+1} </DataItem>
     <DataItem Dimensions="{nmb} {nx2+1}" Format="HDF"> {dumpname}:/x2f </DataItem>
    </DataItem>
    <DataItem ItemType="HyperSlab" Dimensions="{nx3+1}">
     <DataItem Dimensions="3 2" NumberType="Int"> {mb} 0 1 1 1 {nx3+1} </DataItem>
     <DataItem Dimensions="{nmb} {nx3+1}" Format="HDF"> {dumpname}:/x3f </DataItem>
    </DataItem>
   </Geometry>\n"""
        )

        nvar_no_b = len(vars_no_b)
        for vi, var_name in enumerate(vars_no_b):
            fp.write(
                f"""   <Attribute Name="{var_name}" Center="Cell">
    <DataItem ItemType="HyperSlab" Dimensions="{nx3} {nx2} {nx1}">
     <DataItem Dimensions="3 5" NumberType="Int">
      {vi} {mb} 0 0 0 1 1 1 1 1 1 1 {nx3} {nx2} {nx1}
     </DataItem>
     <DataItem Dimensions="{nvar_no_b} {nmb} {nx3} {nx2} {nx1}" Format="HDF">
      {dumpname}:/uov
     </DataItem>
    </DataItem>
   </Attribute>\n"""
            )

        nvar_w_b = len(vars_w_b)
        if nvar_w_b > 0:
            for vi, var_name in enumerate(vars_w_b):
                fp.write(
                    f"""   <Attribute Name="{var_name}" Center="Cell">
        <DataItem ItemType="HyperSlab" Dimensions="{nx3} {nx2} {nx1}">
         <DataItem Dimensions="3 5" NumberType="Int">
          {vi} {mb} 0 0 0 1 1 1 1 1 1 1 {nx3} {nx2} {nx1}
         </DataItem>
         <DataItem Dimensions="{nvar_w_b} {nmb} {nx3} {nx2} {nx1}" Format="HDF">
          {dumpname}:/B
         </DataItem>
        </DataItem>
       </Attribute>\n"""
                )

        fp.write("""  </Grid>\n""")

    fp.write(
        """<?xml version="1.0" ?>
<!DOCTYPE Xdmf SYSTEM "Xdmf.dtd" []>
<Xdmf Version="2.0">
<Information Name="TimeVaryingMetaData" Value="True"/>\n"""
    )
    fp.write("""<Domain>\n""")
    fp.write("""<Grid Name="Mesh" GridType="Collection">\n""")
    fp.write(f""" <Time Value="{fdata['time']}"/>\n""")

    vars_without_b = [v for v in fdata["var_names"] if "bcc" not in v]
    vars_only_b = [v for v in fdata["var_names"] if v not in vars_without_b]

    nx1 = fdata["nx1_out_mb"]
    nx2 = fdata["nx2_out_mb"]
    nx3 = fdata["nx3_out_mb"]
    nmb = fdata["n_mbs"]

    for mb in range(nmb):
        write_meshblock(
            fp, mb, nx1, nx2, nx3, nmb, dumpname, vars_without_b, vars_only_b
        )

    fp.write("""</Grid>\n""")
    fp.write("""</Domain>\n""")
    fp.write("""</Xdmf>\n""")

    fp.close()

def convert_file(binary_fname):
    """
    Converts a single file.

    args:
      binary_filename - string
        filename of bin file to convert

    This will create new files "binary_data.bin" -> "binary_data.athdf" and
    "binary_data.athdf.xdmf"
    """
    athdf_fname = binary_fname.replace(".bin", "") + ".athdf"
    xdmf_fname = athdf_fname + ".xdmf"
    filedata = read_binary(binary_fname)
    write_athdf(athdf_fname, filedata)
    write_xdmf_for(xdmf_fname, os.path.basename(athdf_fname), filedata)

if __name__ == "__main__":
    import sys
    try:
        from tqdm import tqdm
    except ModuleNotFoundError:
        def tqdm(L):
            for x in L:
                print(x)
                yield x

    if len(sys.argv) < 2:
        print(f"Usage: {sys.argv[0]} output_file_1.bin [output_file_2.bin [...]]")
        exit(1)

    for binary_fname in tqdm(sys.argv[1:]):
        convert_file(binary_fname)



























# def read_single_rank_binary_as_athdf(filename, raw=False, data=None, quantities=None, dtype=None,
#                                      return_levels=False, x1_min=None, x1_max=None, x2_min=None,
#                                      x2_max=None, x3_min=None, x3_max=None, vol_func=None,
#                                      center_func_1=None, center_func_2=None, center_func_3=None):
#     """
#     Reads a single rank binary file and organizes data similar to athdf format without writing to file.
#     Handles multiple meshblocks by merging them into a unified grid covering the combined region.

#     args:
#       filename - string
#           filename of bin file to read

#       raw - bool (default=False)
#           If True, returns the raw filedata without processing.

#       data - dict (default=None)
#           Dictionary to store the organized data.

#       quantities - list (default=None)
#           List of variables to extract. If None, all variables are extracted.

#       dtype - numpy dtype (default=None)
#           Data type for the output arrays. Defaults to np.float32.

#       return_levels - bool (default=False)
#           If True, includes the hierarchical level information of each cell.

#       x1_min, x1_max, x2_min, x2_max, x3_min, x3_max - float (default=None)
#           Spatial bounds for selecting a subset of the data.

#       vol_func - function (default=None)
#           Function to compute the volume for each cell. Defaults to a simple Cartesian volume.

#       center_func_1, center_func_2, center_func_3 - functions (default=None)
#           Functions to compute the center coordinates for each dimension. Defaults to midpoint.

#     returns:
#       data - dict
#           Organized data in a grid spanning all meshblocks in the rank.
#     """

#     # Step 1: Read binary data for a single rank
#     filedata = read_binary(filename)

#     if raw:
#         return filedata

#     # Prepare dictionary for results
#     if data is None:
#         data = {}
#         new_data = True
#     else:
#         new_data = False

#     # Extract size and spatial information from all meshblocks
#     x1min_all = np.min(filedata['mb_geometry'][:, 0])
#     x1max_all = np.max(filedata['mb_geometry'][:, 0] + filedata['mb_geometry'][:, 3])
#     x2min_all = np.min(filedata['mb_geometry'][:, 1])
#     x2max_all = np.max(filedata['mb_geometry'][:, 1] + filedata['mb_geometry'][:, 4])
#     x3min_all = np.min(filedata['mb_geometry'][:, 2])
#     x3max_all = np.max(filedata['mb_geometry'][:, 2] + filedata['mb_geometry'][:, 5])

#     # Initialize overall grid based on all meshblocks
#     if dtype is None:
#         dtype = np.float32

#     # Populate coordinate arrays for the unified grid
#     if center_func_1 is None:
#         def center_func_1(xm, xp):
#             return 0.5 * (xm + xp)
#     if center_func_2 is None:
#         def center_func_2(xm, xp):
#             return 0.5 * (xm + xp)
#     if center_func_3 is None:
#         def center_func_3(xm, xp):
#             return 0.5 * (xm + xp)

#     center_funcs = [center_func_1, center_func_2, center_func_3]

#     # Define the unified grid boundaries
#     data['x1f'] = np.linspace(x1min_all, x1max_all, filedata['Nx1'] + 1, dtype=dtype)
#     data['x1v'] = np.array([center_func_1(xm, xp) for xm, xp in zip(data['x1f'][:-1], data['x1f'][1:])], dtype=dtype)

#     data['x2f'] = np.linspace(x2min_all, x2max_all, filedata['Nx2'] + 1, dtype=dtype)
#     data['x2v'] = np.array([center_func_2(xm, xp) for xm, xp in zip(data['x2f'][:-1], data['x2f'][1:])], dtype=dtype)

#     data['x3f'] = np.linspace(x3min_all, x3max_all, filedata['Nx3'] + 1, dtype=dtype)
#     data['x3v'] = np.array([center_func_3(xm, xp) for xm, xp in zip(data['x3f'][:-1], data['x3f'][1:])], dtype=dtype)

#     # Initialize data arrays for variables
#     if quantities is None:
#         quantities = filedata['var_names']

#     for q in quantities:
#         data[q] = np.zeros((filedata['Nx3'], filedata['Nx2'], filedata['Nx1']), dtype=dtype)

#     if return_levels:
#         data['Levels'] = np.zeros((filedata['Nx3'], filedata['Nx2'], filedata['Nx1']), dtype=np.int32)

#     # Step 2: Insert data from each meshblock into the unified grid
#     for mb in range(filedata['n_mbs']):
#         # Get meshblock geometry
#         mb_geom = filedata['mb_geometry'][mb]
#         mb_x1i, mb_x2i, mb_x3i = mb_geom[0], mb_geom[1], mb_geom[2]
#         mb_dx1, mb_dx2, mb_dx3 = mb_geom[3], mb_geom[4], mb_geom[5]
#         mb_x1f = np.linspace(mb_x1i, mb_x1i + mb_dx1, filedata['nx1_mb'] + 1, dtype=dtype)
#         mb_x2f = np.linspace(mb_x2i, mb_x2i + mb_dx2, filedata['nx2_mb'] + 1, dtype=dtype)
#         mb_x3f = np.linspace(mb_x3i, mb_x3i + mb_dx3, filedata['nx3_mb'] + 1, dtype=dtype)

#         # Find the indices in the unified grid where this meshblock fits
#         i_start = np.searchsorted(data['x1f'], mb_x1f[0], side='left') - 1
#         j_start = np.searchsorted(data['x2f'], mb_x2f[0], side='left') - 1
#         k_start = np.searchsorted(data['x3f'], mb_x3f[0], side='left') - 1

#         i_end = i_start + filedata['nx1_mb']
#         j_end = j_start + filedata['nx2_mb']
#         k_end = k_start + filedata['nx3_mb']

#         # Ensure indices are within bounds
#         i_start = max(i_start, 0)
#         j_start = max(j_start, 0)
#         k_start = max(k_start, 0)
#         i_end = min(i_end, filedata['Nx1'])
#         j_end = min(j_end, filedata['Nx2'])
#         k_end = min(k_end, filedata['Nx3'])

#         # Insert data for each variable
#         for q in quantities:
#             block_data = filedata['mb_data'][q][mb]
#             data[q][k_start:k_end, j_start:j_end, i_start:i_end] = block_data[:k_end - k_start, :j_end - j_start, :i_end - i_start]

#         # Insert level information if required
#         if return_levels:
#             level = filedata['mb_logical'][mb][3]
#             data['Levels'][k_start:k_end, j_start:j_end, i_start:i_end] = level

#     # Step 3: Apply any spatial selections if specified
#     if any(v is not None for v in [x1_min, x1_max, x2_min, x2_max, x3_min, x3_max]):
#         # Determine the slicing indices based on the provided bounds
#         i_min = np.searchsorted(data['x1f'], x1_min) if x1_min is not None else 0
#         i_max = np.searchsorted(data['x1f'], x1_max) if x1_max is not None else filedata['Nx1']
#         j_min = np.searchsorted(data['x2f'], x2_min) if x2_min is not None else 0
#         j_max = np.searchsorted(data['x2f'], x2_max) if x2_max is not None else filedata['Nx2']
#         k_min = np.searchsorted(data['x3f'], x3_min) if x3_min is not None else 0
#         k_max = np.searchsorted(data['x3f'], x3_max) if x3_max is not None else filedata['Nx3']

#         # Slice the data arrays accordingly
#         for q in quantities:
#             data[q] = data[q][k_min:k_max, j_min:j_max, i_min:i_max]
#         if return_levels:
#             data['Levels'] = data['Levels'][k_min:k_max, j_min:j_max, i_min:i_max]
#         data['x1f'] = data['x1f'][i_min:i_max+1]
#         data['x1v'] = data['x1v'][i_min:i_max]
#         data['x2f'] = data['x2f'][j_min:j_max+1]
#         data['x2v'] = data['x2v'][j_min:j_max]
#         data['x3f'] = data['x3f'][k_min:k_max+1]
#         data['x3v'] = data['x3v'][k_min:k_max]

#     # Step 4: Finalize data by computing volume factors if necessary
#     if vol_func is not None:
#         # Compute volumes for normalization if a volume function is provided
#         for q in quantities:
#             # Assuming vol_func can take meshgrid arrays
#             X1M, X2M, X3M = np.meshgrid(data['x1f'][:-1], data['x2f'][:-1], data['x3f'][:-1], indexing='ij')
#             X1P, X2P, X3P = np.meshgrid(data['x1f'][1:], data['x2f'][1:], data['x3f'][1:], indexing='ij')
#             volumes = vol_func(X1M, X1P, X2M, X2P, X3M, X3P)
#             data[q] /= volumes.T  # Transpose to match the data array's axis order

#     # Add metadata
#     data['Time'] = filedata['time']
#     data['NumCycles'] = filedata['cycle']

#     return data<|MERGE_RESOLUTION|>--- conflicted
+++ resolved
@@ -445,8 +445,12 @@
     # Read the rank 0 file to get the metadata
     rank0_filedata = read_binary(rank_files[0])
 
-    # Initialize combined filedata with rank 0 data
-    combined_filedata = rank0_filedata.copy()
+    # check dimensionality/slicing
+    two_d = Nx2 != 1 and Nx3 == 1
+    three_d = Nx3 != 1
+    x1slice = nx1_out == 1
+    x2slice = nx2_out == 1 and (two_d or three_d)
+    x3slice = nx3_out == 1 and three_d
 
     # Initialize lists to hold combined data
     combined_filedata["mb_index"] = []
@@ -504,7 +508,6 @@
       rank0_filename - string
           filename of the rank 0 binary file
 
-<<<<<<< HEAD
     returns:
       combined_filedata - dict
           dictionary of combined fluid file data from all ranks
@@ -724,32 +727,6 @@
 
             if il_s >= iu_s or jl_s >= ju_s or kl_s >= ku_s:
                 continue
-=======
-    # extract Mesh/MeshBlock parameters
-    nmb = fdata["n_mbs"]
-    Nx1 = fdata["Nx1"]  # noqa: F841
-    Nx2 = fdata["Nx2"]
-    Nx3 = fdata["Nx3"]
-    nx1 = fdata["nx1_mb"]
-    nx2 = fdata["nx2_mb"]
-    nx3 = fdata["nx3_mb"]
-    nx1_out = fdata["nx1_out_mb"]
-    nx2_out = fdata["nx2_out_mb"]
-    nx3_out = fdata["nx3_out_mb"]
-
-    number_of_moments = fdata.get("number_of_moments", 1)
-
-    # check dimensionality/slicing
-    two_d = Nx2 != 1 and Nx3 == 1
-    three_d = Nx3 != 1
-    x1slice = nx1_out == 1
-    x2slice = nx2_out == 1 and (two_d or three_d)
-    x3slice = nx3_out == 1 and three_d
-
-    # keep variable order but separate out magnetic field
-    vars_without_b = [v for v in fdata["var_names"] if "bcc" not in v]
-    vars_only_b = [v for v in fdata["var_names"] if v not in vars_without_b]
->>>>>>> cc5b4a6b
 
             il_d = max(il_d, i_min) - i_min
             jl_d = max(jl_d, j_min) - j_min
