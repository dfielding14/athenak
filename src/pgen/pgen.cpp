//========================================================================================
// AthenaXXX astrophysical plasma code
// Copyright(C) 2020 James M. Stone <jmstone@ias.edu> and the Athena code team
// Licensed under the 3-clause BSD License (the "LICENSE")
//========================================================================================
//! \file pgen.cpp
//! \brief Implementation of constructors and functions in class ProblemGenerator.
//! Default constructor calls problem generator function, while  constructor for restarts
//! reads data from restart file, as well as re-initializing problem-specific data.

#include <iostream>
#include <string>
#include <utility>
#include <algorithm>

#include "athena.hpp"
#include "geodesic-grid/geodesic_grid.hpp"
#include "globals.hpp"
#include "parameter_input.hpp"
#include "mesh/mesh.hpp"
#include "hydro/hydro.hpp"
#include "mhd/mhd.hpp"
#include "coordinates/adm.hpp"
#include "z4c/compact_object_tracker.hpp"
#include "z4c/z4c.hpp"
#include "radiation/radiation.hpp"
#include "srcterms/turb_driver.hpp"
#include "pgen.hpp"

//----------------------------------------------------------------------------------------
// default constructor, calls pgen function.

ProblemGenerator::ProblemGenerator(ParameterInput *pin, Mesh *pm) :
    user_bcs(false),
    user_srcs(false),
    user_hist(false),
    pmy_mesh_(pm) {
  // check for user-defined boundary conditions
  for (int dir=0; dir<6; ++dir) {
    if (pm->mesh_bcs[dir] == BoundaryFlag::user) {
      user_bcs = true;
    }
  }

  user_srcs = pin->GetOrAddBoolean("problem","user_srcs",false);
  user_hist = pin->GetOrAddBoolean("problem","user_hist",false);

#if USER_PROBLEM_ENABLED
  // call user-defined problem generator
  UserProblem(pin, false);
#else
  // else read name of built-in pgen from <problem> block in input file, and call
  std::string pgen_fun_name = pin->GetOrAddString("problem", "pgen_name", "none");

  if (pgen_fun_name.compare("advection") == 0) {
    Advection(pin, false);
  } else if (pgen_fun_name.compare("cpaw") == 0) {
    AlfvenWave(pin, false);
  } else if (pgen_fun_name.compare("gr_bondi") == 0) {
    BondiAccretion(pin, false);
  } else if (pgen_fun_name.compare("tetrad") == 0) {
    CheckOrthonormalTetrad(pin, false);
  } else if (pgen_fun_name.compare("hohlraum") == 0) {
    Hohlraum(pin, false);
  } else if (pgen_fun_name.compare("linear_wave") == 0) {
    LinearWave(pin, false);
  } else if (pgen_fun_name.compare("implode") == 0) {
    LWImplode(pin, false);
  } else if (pgen_fun_name.compare("gr_monopole") == 0) {
    Monopole(pin, false);
  } else if (pgen_fun_name.compare("orszag_tang") == 0) {
    OrszagTang(pin, false);
  } else if (pgen_fun_name.compare("rad_linear_wave") == 0) {
    RadiationLinearWave(pin, false);
  } else if (pgen_fun_name.compare("shock_tube") == 0) {
    ShockTube(pin, false);
  } else if (pgen_fun_name.compare("z4c_linear_wave") == 0) {
    Z4cLinearWave(pin, false);
  } else if (pgen_fun_name.compare("spherical_collapse") == 0) {
    SphericalCollapse(pin, false);
  } else if (pgen_fun_name.compare("diffusion") == 0) {
    Diffusion(pin, false);
  // else, name not set on command line or input file, print warning and quit
  } else {
    std::cout << "### FATAL ERROR in " << __FILE__ << " at line " << __LINE__ << std::endl
        << "Problem generator name could not be found in <problem> block in input file"
        << std::endl
        << "and it was not set by -D PROBLEM option on cmake command line during build"
        << std::endl
        << "Rerun cmake with -D PROBLEM=file to specify custom problem generator file"
        << std::endl;;
    std::exit(EXIT_FAILURE);
  }
#endif

  // Check that user defined BCs were enrolled if needed
  if (user_bcs) {
    if (user_bcs_func == nullptr) {
      std::cout << "### FATAL ERROR in " << __FILE__ << " at line " << __LINE__
                << std::endl << "User BCs specified in <mesh> block, but not enrolled "
                << "by SetProblemData()." << std::endl;
      exit(EXIT_FAILURE);
    }
  }
  // Check that user defined srcterms were enrolled if needed
  if (user_srcs) {
    if (user_srcs_func == nullptr) {
      std::cout << "### FATAL ERROR in " << __FILE__ << " at line " << __LINE__
                << std::endl << "User SRCs specified in <problem> block, but not "
                << "enrolled by UserProblem()." << std::endl;
      exit(EXIT_FAILURE);
    }
  }
  // Check that user defined history outputs were enrolled if needed
  if (user_hist) {
    if (user_hist_func == nullptr) {
      std::cout << "### FATAL ERROR in " << __FILE__ << " at line " << __LINE__
                << std::endl << "User history output specified in <problem> block, but "
                << "not enrolled by UserProblem()." << std::endl;
      exit(EXIT_FAILURE);
    }
  }
}

//----------------------------------------------------------------------------------------
// constructor for restarts
// When called, data needed to rebuild mesh has been read from restart file by
// Mesh::BuildTreeFromRestart() function. This constructor reads from the restart file and
// initializes all the dependent variables (u0,b0,etc) stored in each Physics class. It
// also calls ProblemGenerator::SetProblemData() function to set any user-defined BCs,
// and any data necessary for restart runs to continue correctly.

<<<<<<< HEAD
ProblemGenerator::ProblemGenerator(ParameterInput *pin, Mesh *pm, IOWrapper resfile, bool single_file_per_rank) :
=======
ProblemGenerator::ProblemGenerator(ParameterInput *pin, Mesh *pm, IOWrapper resfile,
                                   bool single_file_per_rank) :
>>>>>>> 600f4f04
    user_bcs(false),
    user_srcs(false),
    user_hist(false),
    pmy_mesh_(pm) {
  // check for user-defined boundary conditions
  for (int dir=0; dir<6; ++dir) {
    if (pm->mesh_bcs[dir] == BoundaryFlag::user) {
      user_bcs = true;
    }
  }
  user_srcs = pin->GetOrAddBoolean("problem","user_srcs",false);
  user_hist = pin->GetOrAddBoolean("problem","user_hist",false);

  // get spatial dimensions of arrays, including ghost zones
  auto &indcs = pm->pmb_pack->pmesh->mb_indcs;
  int nout1 = indcs.nx1 + 2*(indcs.ng);
  int nout2 = (indcs.nx2 > 1)? (indcs.nx2 + 2*(indcs.ng)) : 1;
  int nout3 = (indcs.nx3 > 1)? (indcs.nx3 + 2*(indcs.ng)) : 1;
  int nmb = pm->pmb_pack->nmb_thispack;
  // calculate total number of CC variables
  hydro::Hydro* phydro = pm->pmb_pack->phydro;
  mhd::MHD* pmhd = pm->pmb_pack->pmhd;
  adm::ADM* padm = pm->pmb_pack->padm;
  z4c::Z4c* pz4c = pm->pmb_pack->pz4c;
  radiation::Radiation* prad=pm->pmb_pack->prad;
  TurbulenceDriver* pturb=pm->pmb_pack->pturb;
  int nrad = 0, nhydro = 0, nmhd = 0, nforce = 3, nadm = 0, nz4c = 0;
  if (phydro != nullptr) {
    nhydro = phydro->nhydro + phydro->nscalars;
  }
  if (pmhd != nullptr) {
    nmhd = pmhd->nmhd + pmhd->nscalars;
  }
  if (prad != nullptr) {
    nrad = prad->prgeo->nangles;
  }
  if (pz4c != nullptr) {
    nz4c = pz4c->nz4c;
  } else if (padm != nullptr) {
    nadm = padm->nadm;
  }

  // root process reads z4c last_output_time and tracker data
  if (pz4c != nullptr) {
    Real last_output_time;
    if (global_variable::my_rank == 0 || single_file_per_rank) {
      if (resfile.Read_Reals(&last_output_time, 1,single_file_per_rank) != 1) {
        std::cout << "### FATAL ERROR in " << __FILE__ << " at line " << __LINE__
                  << std::endl << "z4c::last_output_time data size read from restart "
                  << "file is incorrect, restart file is broken." << std::endl;
        exit(EXIT_FAILURE);
      }
    }
#if MPI_PARALLEL_ENABLED
    if (!single_file_per_rank) {
      MPI_Bcast(&last_output_time, sizeof(Real), MPI_CHAR, 0, MPI_COMM_WORLD);
    }
#endif
    pz4c->last_output_time = last_output_time;

    for (auto &pt : pz4c->ptracker) {
      Real pos[3];
      if (global_variable::my_rank == 0 || single_file_per_rank) {
        if (resfile.Read_Reals(&pos[0], 3, single_file_per_rank) != 3) {
          std::cout << "### FATAL ERROR in " << __FILE__ << " at line " << __LINE__
                    << std::endl << "compact object tracker data size read from restart "
                    << "file is incorrect, restart file is broken." << std::endl;
          exit(EXIT_FAILURE);
        }
      }
#if MPI_PARALLEL_ENABLED
      if (!single_file_per_rank) {
        MPI_Bcast(&pos[0], 3*sizeof(Real), MPI_CHAR, 0, MPI_COMM_WORLD);
      }
#endif
      pt->SetPos(&pos[0]);
    }
  }

  if (pturb != nullptr) {
    // root process reads size the random seed
    char *rng_data = new char[sizeof(RNG_State)];
    // the master process reads the variables data
    if (global_variable::my_rank == 0 || single_file_per_rank) {
      if (resfile.Read_bytes(rng_data, 1, sizeof(RNG_State), single_file_per_rank)
          != sizeof(RNG_State)) {
        std::cout << "### FATAL ERROR in " << __FILE__ << " at line " << __LINE__
                  << std::endl << "RNG data size read from restart file is incorrect, "
                  << "restart file is broken." << std::endl;
        exit(EXIT_FAILURE);
      }
    }
#if MPI_PARALLEL_ENABLED
    if (!single_file_per_rank) {
      // then broadcast the RNG information
      MPI_Bcast(rng_data, sizeof(RNG_State), MPI_CHAR, 0, MPI_COMM_WORLD);
    }
#endif
    std::memcpy(&(pturb->rstate), &(rng_data[0]), sizeof(RNG_State));
  }

  // root process reads size of CC and FC data arrays from restart file
  IOWrapperSizeT variablesize = sizeof(IOWrapperSizeT);
  char *variabledata = new char[variablesize];
<<<<<<< HEAD
  if (global_variable::my_rank == 0 || single_file_per_rank) { // the master process reads the variables data
    if (resfile.Read_bytes(variabledata, 1, variablesize, single_file_per_rank) != variablesize) {
=======
  if (global_variable::my_rank == 0 || single_file_per_rank) {
    if (resfile.Read_bytes(variabledata, 1, variablesize, single_file_per_rank)
        != variablesize) {
>>>>>>> 600f4f04
      std::cout << "### FATAL ERROR in " << __FILE__ << " at line " << __LINE__
                << std::endl << "Variable data size read from restart file is incorrect, "
                << "restart file is broken." << std::endl;
      exit(EXIT_FAILURE);
    }
  }
#if MPI_PARALLEL_ENABLED
<<<<<<< HEAD
  if (!single_file_per_rank) {
    // Broadcast the datasize information only if all ranks are sharing the same file
=======
  // then broadcast the datasize information
  if (!single_file_per_rank) {
>>>>>>> 600f4f04
    MPI_Bcast(variabledata, variablesize, MPI_CHAR, 0, MPI_COMM_WORLD);
  }
#endif
  IOWrapperSizeT data_size;
  std::memcpy(&data_size, &(variabledata[0]), sizeof(IOWrapperSizeT));

  // calculate total number of CC variables

  IOWrapperSizeT headeroffset;
  // master process gets file offset
  if (global_variable::my_rank == 0 || single_file_per_rank) {
    headeroffset = resfile.GetPosition(single_file_per_rank);
  }
#if MPI_PARALLEL_ENABLED
<<<<<<< HEAD
  if (!single_file_per_rank) {
    // then broadcasts it
=======
  // then broadcasts it
  if (!single_file_per_rank) {
>>>>>>> 600f4f04
    MPI_Bcast(&headeroffset, sizeof(IOWrapperSizeT), MPI_CHAR, 0, MPI_COMM_WORLD);
  }
#endif

  IOWrapperSizeT data_size_ = 0;
  if (phydro != nullptr) {
    data_size_ += nout1*nout2*nout3*nhydro*sizeof(Real); // hydro u0
  }
  if (pmhd != nullptr) {
    data_size_ += nout1*nout2*nout3*nmhd*sizeof(Real);   // mhd u0
    data_size_ += (nout1+1)*nout2*nout3*sizeof(Real);    // mhd b0.x1f
    data_size_ += nout1*(nout2+1)*nout3*sizeof(Real);    // mhd b0.x2f
    data_size_ += nout1*nout2*(nout3+1)*sizeof(Real);    // mhd b0.x3f
  }
  if (prad != nullptr) {
    data_size_ += nout1*nout2*nout3*nrad*sizeof(Real);   // rad i0
  }
  if (pz4c != nullptr) {
    data_size_ += nout1*nout2*nout3*nz4c*sizeof(Real);   // z4c u0
  } else if (padm != nullptr) {
    data_size_ += nout1*nout2*nout3*nadm*sizeof(Real);   // adm u_adm
  }

  if (data_size_ != data_size) {
    std::cout << "### FATAL ERROR in " << __FILE__ << " at line " << __LINE__
              << std::endl << "CC data size read from restart file not equal to size "
              << "of Hydro, MHD, Rad, and/or Z4c arrays, restart file is broken."
              << std::endl;
    exit(EXIT_FAILURE);
  }

  // read CC data into host array
  int mygids = pm->gids_eachrank[global_variable::my_rank];
  IOWrapperSizeT offset_myrank = headeroffset;
  if (!single_file_per_rank) {
    offset_myrank += data_size_ * pm->gids_eachrank[global_variable::my_rank];
  }
  IOWrapperSizeT myoffset = offset_myrank;

  HostArray5D<Real> ccin("rst-cc-in", 1, 1, 1, 1, 1);
  HostFaceFld4D<Real> fcin("rst-fc-in", 1, 1, 1, 1);

  // calculate max/min number of MeshBlocks across all ranks
  int noutmbs_max = pm->nmb_eachrank[0];
  int noutmbs_min = pm->nmb_eachrank[0];
  for (int i=0; i<(global_variable::nranks); ++i) {
    noutmbs_max = std::max(noutmbs_max,pm->nmb_eachrank[i]);
    noutmbs_min = std::min(noutmbs_min,pm->nmb_eachrank[i]);
  }

  if (phydro != nullptr) {
    Kokkos::realloc(ccin, nmb, nhydro, nout3, nout2, nout1);
    for (int m=0;  m<noutmbs_max; ++m) {
      // every rank has a MB to read, so read collectively
      if (m < noutmbs_min) {
        // get ptr to cell-centered MeshBlock data
        auto mbptr = Kokkos::subview(ccin, m, Kokkos::ALL, Kokkos::ALL, Kokkos::ALL,
                                     Kokkos::ALL);
        int mbcnt = mbptr.size();
<<<<<<< HEAD
        if (resfile.Read_Reals_at_all(mbptr.data(), mbcnt, myoffset,
                                      single_file_per_rank) != mbcnt) {
=======
        if (resfile.Read_Reals_at_all(mbptr.data(), mbcnt, myoffset, single_file_per_rank)
            != mbcnt) {
>>>>>>> 600f4f04
          std::cout << "### FATAL ERROR in " << __FILE__ << " at line " << __LINE__
                    << std::endl << "CC hydro data not read correctly from rst file, "
                    << "restart file is broken." << std::endl;
          exit(EXIT_FAILURE);
        }
        myoffset += data_size;

      // some ranks are finished writing, so use non-collective write
      } else if (m < pm->nmb_thisrank) {
        // get ptr to MeshBlock data
        auto mbptr = Kokkos::subview(ccin, m, Kokkos::ALL, Kokkos::ALL, Kokkos::ALL,
                                     Kokkos::ALL);
        int mbcnt = mbptr.size();
<<<<<<< HEAD
        if (resfile.Read_Reals_at(mbptr.data(), mbcnt, myoffset,
                                      single_file_per_rank) != mbcnt) {
=======
        if (resfile.Read_Reals_at(mbptr.data(), mbcnt, myoffset, single_file_per_rank)
            != mbcnt) {
>>>>>>> 600f4f04
          std::cout << "### FATAL ERROR in " << __FILE__ << " at line " << __LINE__
                    << std::endl << "CC hydro data not read correctly from rst file, "
                    << "restart file is broken." << std::endl;
          exit(EXIT_FAILURE);
        }
        myoffset += data_size;
      }
    }
    Kokkos::deep_copy(Kokkos::subview(phydro->u0, std::make_pair(0,nmb), Kokkos::ALL,
                      Kokkos::ALL, Kokkos::ALL, Kokkos::ALL), ccin);
    offset_myrank += nout1*nout2*nout3*nhydro*sizeof(Real); // hydro u0
    myoffset = offset_myrank;
  }

  if (pmhd != nullptr) {
    Kokkos::realloc(ccin, nmb, nmhd, nout3, nout2, nout1);
    for (int m=0;  m<noutmbs_max; ++m) {
      // every rank has a MB to read, so read collectively
      if (m < noutmbs_min) {
        // get ptr to cell-centered MeshBlock data
        auto mbptr = Kokkos::subview(ccin, m, Kokkos::ALL, Kokkos::ALL, Kokkos::ALL,
                                   Kokkos::ALL);
        int mbcnt = mbptr.size();
<<<<<<< HEAD
        if (resfile.Read_Reals_at_all(mbptr.data(), mbcnt, myoffset,
                                      single_file_per_rank) != mbcnt) {
=======
        if (resfile.Read_Reals_at_all(mbptr.data(), mbcnt, myoffset, single_file_per_rank)
            != mbcnt) {
>>>>>>> 600f4f04
          std::cout << "### FATAL ERROR in " << __FILE__ << " at line " << __LINE__
                    << std::endl << "CC mhd data not read correctly from rst file, "
                    << "restart file is broken." << std::endl;
          exit(EXIT_FAILURE);
        }
        myoffset += data_size;
      // some ranks are finished writing, so use non-collective write
      } else if (m < pm->nmb_thisrank) {
        // get ptr to MeshBlock data
        auto mbptr = Kokkos::subview(ccin, m, Kokkos::ALL, Kokkos::ALL, Kokkos::ALL,
                                     Kokkos::ALL);
        int mbcnt = mbptr.size();
<<<<<<< HEAD
        if (resfile.Read_Reals_at(mbptr.data(), mbcnt, myoffset,
                                      single_file_per_rank) != mbcnt) {
=======
        if (resfile.Read_Reals_at(mbptr.data(), mbcnt, myoffset, single_file_per_rank)
            != mbcnt) {
>>>>>>> 600f4f04
          std::cout << "### FATAL ERROR in " << __FILE__ << " at line " << __LINE__
                    << std::endl << "CC mhd data not read correctly from rst file, "
                    << "restart file is broken." << std::endl;
          exit(EXIT_FAILURE);
        }
        myoffset += data_size;
      }
    }
    Kokkos::deep_copy(Kokkos::subview(pmhd->u0, std::make_pair(0,nmb), Kokkos::ALL,
                      Kokkos::ALL, Kokkos::ALL, Kokkos::ALL), ccin);
    offset_myrank += nout1*nout2*nout3*nmhd*sizeof(Real);   // mhd u0
    myoffset = offset_myrank;

    Kokkos::realloc(fcin.x1f, nmb, nout3, nout2, nout1+1);
    Kokkos::realloc(fcin.x2f, nmb, nout3, nout2+1, nout1);
    Kokkos::realloc(fcin.x3f, nmb, nout3+1, nout2, nout1);
    // read FC data into host array, again one MeshBlock at a time
    for (int m=0;  m<noutmbs_max; ++m) {
      // every rank has a MB to write, so write collectively
      if (m < noutmbs_min) {
        // get ptr to x1-face field
        auto x1fptr = Kokkos::subview(fcin.x1f, m, Kokkos::ALL, Kokkos::ALL, Kokkos::ALL);
        int fldcnt = x1fptr.size();

        if (resfile.Read_Reals_at_all(x1fptr.data(), fldcnt, myoffset,
                                      single_file_per_rank) != fldcnt) {
          std::cout << "### FATAL ERROR in " << __FILE__ << " at line " << __LINE__
                << std::endl << "Input b0.x1f field not read correctly from rst file, "
                << "restart file is broken." << std::endl;
          exit(EXIT_FAILURE);
        }
        myoffset += fldcnt*sizeof(Real);

        // get ptr to x2-face field
        auto x2fptr = Kokkos::subview(fcin.x2f, m, Kokkos::ALL, Kokkos::ALL, Kokkos::ALL);
        fldcnt = x2fptr.size();

        if (resfile.Read_Reals_at_all(x2fptr.data(), fldcnt, myoffset,
                                      single_file_per_rank) != fldcnt) {
          std::cout << "### FATAL ERROR in " << __FILE__ << " at line " << __LINE__
                << std::endl << "Input b0.x2f field not read correctly from rst file, "
                << "restart file is broken." << std::endl;
          exit(EXIT_FAILURE);
        }
        myoffset += fldcnt*sizeof(Real);

        // get ptr to x3-face field
        auto x3fptr = Kokkos::subview(fcin.x3f, m, Kokkos::ALL, Kokkos::ALL, Kokkos::ALL);
        fldcnt = x3fptr.size();

        if (resfile.Read_Reals_at_all(x3fptr.data(), fldcnt, myoffset,
                                      single_file_per_rank) != fldcnt) {
          std::cout << "### FATAL ERROR in " << __FILE__ << " at line " << __LINE__
                << std::endl << "Input b0.x3f field not read correctly from rst file, "
                << "restart file is broken." << std::endl;
          exit(EXIT_FAILURE);
        }
        myoffset += fldcnt*sizeof(Real);

        myoffset += data_size-(x1fptr.size()+x2fptr.size()+x3fptr.size())*sizeof(Real);
      } else if (m < pm->nmb_thisrank) {
        // get ptr to x1-face field
        auto x1fptr = Kokkos::subview(fcin.x1f, m, Kokkos::ALL, Kokkos::ALL, Kokkos::ALL);
        int fldcnt = x1fptr.size();

        if (resfile.Read_Reals_at(x1fptr.data(), fldcnt, myoffset,
                                      single_file_per_rank) != fldcnt) {
          std::cout << "### FATAL ERROR in " << __FILE__ << " at line " << __LINE__
                << std::endl << "Input b0.x1f field not read correctly from rst file, "
                << "restart file is broken." << std::endl;
          exit(EXIT_FAILURE);
        }
        myoffset += fldcnt*sizeof(Real);

        // get ptr to x2-face field
        auto x2fptr = Kokkos::subview(fcin.x2f, m, Kokkos::ALL, Kokkos::ALL, Kokkos::ALL);
        fldcnt = x2fptr.size();

        if (resfile.Read_Reals_at(x2fptr.data(), fldcnt, myoffset,
                                      single_file_per_rank) != fldcnt) {
          std::cout << "### FATAL ERROR in " << __FILE__ << " at line " << __LINE__
                << std::endl << "Input b0.x2f field not read correctly from rst file, "
                << "restart file is broken." << std::endl;
          exit(EXIT_FAILURE);
        }
        myoffset += fldcnt*sizeof(Real);

        // get ptr to x3-face field
        auto x3fptr = Kokkos::subview(fcin.x3f, m, Kokkos::ALL, Kokkos::ALL, Kokkos::ALL);
        fldcnt = x3fptr.size();

        if (resfile.Read_Reals_at(x3fptr.data(), fldcnt, myoffset,
                                      single_file_per_rank) != fldcnt) {
          std::cout << "### FATAL ERROR in " << __FILE__ << " at line " << __LINE__
                << std::endl << "Input b0.x3f field not read correctly from rst file, "
                << "restart file is broken." << std::endl;
          exit(EXIT_FAILURE);
        }
        myoffset += fldcnt*sizeof(Real);

        myoffset += data_size-(x1fptr.size()+x2fptr.size()+x3fptr.size())*sizeof(Real);
      }
    }
    Kokkos::deep_copy(Kokkos::subview(pmhd->b0.x1f, std::make_pair(0,nmb), Kokkos::ALL,
                      Kokkos::ALL, Kokkos::ALL), fcin.x1f);
    Kokkos::deep_copy(Kokkos::subview(pmhd->b0.x2f, std::make_pair(0,nmb), Kokkos::ALL,
                      Kokkos::ALL, Kokkos::ALL), fcin.x2f);
    Kokkos::deep_copy(Kokkos::subview(pmhd->b0.x3f, std::make_pair(0,nmb), Kokkos::ALL,
                      Kokkos::ALL, Kokkos::ALL), fcin.x3f);
    offset_myrank += (nout1+1)*nout2*nout3*sizeof(Real);    // mhd b0.x1f
    offset_myrank += nout1*(nout2+1)*nout3*sizeof(Real);    // mhd b0.x2f
    offset_myrank += nout1*nout2*(nout3+1)*sizeof(Real);    // mhd b0.x3f
    myoffset = offset_myrank;
  }

  if (prad != nullptr) {
    Kokkos::realloc(ccin, nmb, nrad, nout3, nout2, nout1);
    for (int m=0;  m<noutmbs_max; ++m) {
      // every rank has a MB to read, so read collectively
      if (m < noutmbs_min) {
        // get ptr to cell-centered MeshBlock data
        auto mbptr = Kokkos::subview(ccin, m, Kokkos::ALL, Kokkos::ALL, Kokkos::ALL,
                                     Kokkos::ALL);
        int mbcnt = mbptr.size();
        if (resfile.Read_Reals_at_all(mbptr.data(), mbcnt, myoffset,
                                      single_file_per_rank) != mbcnt) {
          std::cout << "### FATAL ERROR in " << __FILE__ << " at line " << __LINE__
                    << std::endl << "CC rad data not read correctly from rst file, "
                    << "restart file is broken." << std::endl;
          exit(EXIT_FAILURE);
        }
        myoffset += data_size;

      // some ranks are finished writing, so use non-collective write
      } else if (m < pm->nmb_thisrank) {
        // get ptr to MeshBlock data
        auto mbptr = Kokkos::subview(ccin, m, Kokkos::ALL, Kokkos::ALL, Kokkos::ALL,
                                     Kokkos::ALL);
        int mbcnt = mbptr.size();
        if (resfile.Read_Reals_at(mbptr.data(), mbcnt, myoffset,
                                      single_file_per_rank) != mbcnt) {
          std::cout << "### FATAL ERROR in " << __FILE__ << " at line " << __LINE__
                    << std::endl << "CC rad data not read correctly from rst file, "
                    << "restart file is broken." << std::endl;
          exit(EXIT_FAILURE);
        }
        myoffset += data_size;
      }
    }
    Kokkos::deep_copy(Kokkos::subview(prad->i0, std::make_pair(0,nmb), Kokkos::ALL,
                      Kokkos::ALL, Kokkos::ALL, Kokkos::ALL), ccin);
    offset_myrank += nout1*nout2*nout3*nrad*sizeof(Real);   // radiation i0
    myoffset = offset_myrank;
  }

<<<<<<< HEAD
=======
  if (pturb != nullptr) {
    Kokkos::realloc(ccin, nmb, nforce, nout3, nout2, nout1);
    for (int m=0;  m<noutmbs_max; ++m) {
      // every rank has a MB to read, so read collectively
      if (m < noutmbs_min) {
        // get ptr to cell-centered MeshBlock data
        auto mbptr = Kokkos::subview(ccin, m, Kokkos::ALL, Kokkos::ALL, Kokkos::ALL,
                                     Kokkos::ALL);
        int mbcnt = mbptr.size();
        if (resfile.Read_Reals_at_all(mbptr.data(), mbcnt, myoffset,
                                      single_file_per_rank) != mbcnt) {
          std::cout << "### FATAL ERROR in " << __FILE__ << " at line " << __LINE__
                    << std::endl << "CC turb data not read correctly from rst file, "
                    << "restart file is broken." << std::endl;
          exit(EXIT_FAILURE);
        }
        myoffset += data_size;

      // some ranks are finished writing, so use non-collective write
      } else if (m < pm->nmb_thisrank) {
        // get ptr to MeshBlock data
        auto mbptr = Kokkos::subview(ccin, m, Kokkos::ALL, Kokkos::ALL, Kokkos::ALL,
                                     Kokkos::ALL);
        int mbcnt = mbptr.size();
        if (resfile.Read_Reals_at(mbptr.data(), mbcnt, myoffset,
                                      single_file_per_rank) != mbcnt) {
          std::cout << "### FATAL ERROR in " << __FILE__ << " at line " << __LINE__
                    << std::endl << "CC turb data not read correctly from rst file, "
                    << "restart file is broken." << std::endl;
          exit(EXIT_FAILURE);
        }
        myoffset += data_size;
      }
    }
    Kokkos::deep_copy(Kokkos::subview(pturb->force, std::make_pair(0,nmb), Kokkos::ALL,
                      Kokkos::ALL, Kokkos::ALL, Kokkos::ALL), ccin);
    offset_myrank += nout1*nout2*nout3*nforce*sizeof(Real); // forcing
    myoffset = offset_myrank;
  }

>>>>>>> 600f4f04
  if (pz4c != nullptr) {
    Kokkos::realloc(ccin, nmb, nz4c, nout3, nout2, nout1);
    for (int m=0;  m<noutmbs_max; ++m) {
      // every rank has a MB to read, so read collectively
      if (m < noutmbs_min) {
        // get ptr to cell-centered MeshBlock data
        auto mbptr = Kokkos::subview(ccin, m, Kokkos::ALL, Kokkos::ALL, Kokkos::ALL,
                                     Kokkos::ALL);
        int mbcnt = mbptr.size();
        if (resfile.Read_Reals_at_all(mbptr.data(), mbcnt, myoffset,
                                      single_file_per_rank) != mbcnt) {
          std::cout << "### FATAL ERROR in " << __FILE__ << " at line " << __LINE__
                    << std::endl << "CC z4c data not read correctly from rst file, "
                    << "restart file is broken." << std::endl;
          exit(EXIT_FAILURE);
        }
        myoffset += data_size;

      // some ranks are finished writing, so use non-collective write
      } else if (m < pm->nmb_thisrank) {
        // get ptr to MeshBlock data
        auto mbptr = Kokkos::subview(ccin, m, Kokkos::ALL, Kokkos::ALL, Kokkos::ALL,
                                     Kokkos::ALL);
        int mbcnt = mbptr.size();
        if (resfile.Read_Reals_at(mbptr.data(), mbcnt, myoffset,
                                      single_file_per_rank) != mbcnt) {
          std::cout << "### FATAL ERROR in " << __FILE__ << " at line " << __LINE__
                    << std::endl << "CC z4c data not read correctly from rst file, "
                    << "restart file is broken." << std::endl;
          exit(EXIT_FAILURE);
        }
        myoffset += data_size;
      }
    }
    Kokkos::deep_copy(Kokkos::subview(pz4c->u0, std::make_pair(0,nmb), Kokkos::ALL,
                      Kokkos::ALL, Kokkos::ALL, Kokkos::ALL), ccin);
    offset_myrank += nout1*nout2*nout3*nz4c*sizeof(Real);   // z4c u0
    myoffset = offset_myrank;

    // We also need to reinitialize the ADM data.
    pz4c->Z4cToADM(pmy_mesh_->pmb_pack);
  } else if (padm != nullptr) {
    Kokkos::realloc(ccin, nmb, nadm, nout3, nout2, nout1);
    for (int m=0;  m<noutmbs_max; ++m) {
      // every rank has a MB to read, so read collectively
      if (m < noutmbs_min) {
        // get ptr to cell-centered MeshBlock data
        auto mbptr = Kokkos::subview(ccin, m, Kokkos::ALL, Kokkos::ALL, Kokkos::ALL,
                                     Kokkos::ALL);
        int mbcnt = mbptr.size();
        if (resfile.Read_Reals_at_all(mbptr.data(), mbcnt, myoffset,
                                      single_file_per_rank) != mbcnt) {
          std::cout << "### FATAL ERROR in " << __FILE__ << " at line " << __LINE__
                    << std::endl << "CC adm data not read correctly from rst file, "
                    << "restart file is broken." << std::endl;
          exit(EXIT_FAILURE);
        }
        myoffset += data_size;

      // some ranks are finished writing, so use non-collective write
      } else if (m < pm->nmb_thisrank) {
        // get ptr to MeshBlock data
        auto mbptr = Kokkos::subview(ccin, m, Kokkos::ALL, Kokkos::ALL, Kokkos::ALL,
                                     Kokkos::ALL);
        int mbcnt = mbptr.size();
        if (resfile.Read_Reals_at(mbptr.data(), mbcnt, myoffset,
                                      single_file_per_rank) != mbcnt) {
          std::cout << "### FATAL ERROR in " << __FILE__ << " at line " << __LINE__
                    << std::endl << "CC adm data not read correctly from rst file, "
                    << "restart file is broken." << std::endl;
          exit(EXIT_FAILURE);
        }
        myoffset += data_size;
      }
    }
    Kokkos::deep_copy(Kokkos::subview(padm->u_adm, std::make_pair(0,nmb), Kokkos::ALL,
                      Kokkos::ALL, Kokkos::ALL, Kokkos::ALL), ccin);
    offset_myrank += nout1*nout2*nout3*nadm*sizeof(Real);   // adm u_adm
    myoffset = offset_myrank;
  }

  // call problem generator again to re-initialize data, fn ptrs, as needed
#if USER_PROBLEM_ENABLED
  UserProblem(pin, true);
#else
  std::string pgen_fun_name = pin->GetOrAddString("problem", "pgen_name", "none");

  if (pgen_fun_name.compare("advection") == 0) {
    Advection(pin, true);
  } else if (pgen_fun_name.compare("cpaw") == 0) {
    AlfvenWave(pin, true);
  } else if (pgen_fun_name.compare("gr_bondi") == 0) {
    BondiAccretion(pin, true);
  } else if (pgen_fun_name.compare("tetrad") == 0) {
    CheckOrthonormalTetrad(pin, true);
  } else if (pgen_fun_name.compare("hohlraum") == 0) {
    Hohlraum(pin, true);
  } else if (pgen_fun_name.compare("linear_wave") == 0) {
    LinearWave(pin, true);
  } else if (pgen_fun_name.compare("implode") == 0) {
    LWImplode(pin, true);
  } else if (pgen_fun_name.compare("gr_monopole") == 0) {
    Monopole(pin, true);
  } else if (pgen_fun_name.compare("orszag_tang") == 0) {
    OrszagTang(pin, true);
  } else if (pgen_fun_name.compare("rad_linear_wave") == 0) {
    RadiationLinearWave(pin, true);
  } else if (pgen_fun_name.compare("shock_tube") == 0) {
    ShockTube(pin, true);
  } else if (pgen_fun_name.compare("z4c_linear_wave") == 0) {
    Z4cLinearWave(pin, true);
  } else if (pgen_fun_name.compare("spherical_collapse") == 0) {
    SphericalCollapse(pin, true);
  } else if (pgen_fun_name.compare("diffusion") == 0) {
    Diffusion(pin, true);
  } else {
    std::cout << "### FATAL ERROR in " << __FILE__ << " at line " << __LINE__ << std::endl
        << "Problem generator name could not be found in <problem> block in input file"
        << std::endl
        << "and it was not set by -D PROBLEM option on cmake command line during build"
        << std::endl
        << "Rerun cmake with -D PROBLEM=file to specify custom problem generator file"
        << std::endl;;
    std::exit(EXIT_FAILURE);
  }
#endif

  // Check that user defined BCs were enrolled if needed
  if (user_bcs) {
    if (user_bcs_func == nullptr) {
      std::cout << "### FATAL ERROR in " << __FILE__ << " at line " << __LINE__
                << std::endl << "User BCs specified in <mesh> block, but not enrolled "
                << "during restart by SetProblemData()." << std::endl;
      exit(EXIT_FAILURE);
    }
  }
  // Check that user defined srcterms were enrolled if needed
  if (user_srcs) {
    if (user_srcs_func == nullptr) {
      std::cout << "### FATAL ERROR in " << __FILE__ << " at line " << __LINE__
                << std::endl << "User SRCs specified in <problem> block, but not "
                << "enrolled by UserProblem()." << std::endl;
      exit(EXIT_FAILURE);
    }
  }
  // Check that user defined history outputs were enrolled if needed
  if (user_hist) {
    if (user_hist_func == nullptr) {
      std::cout << "### FATAL ERROR in " << __FILE__ << " at line " << __LINE__
                << std::endl << "User history output specified in <problem> block, "
                << "but not enrolled by UserProblem()." << std::endl;
      exit(EXIT_FAILURE);
    }
  }
}<|MERGE_RESOLUTION|>--- conflicted
+++ resolved
@@ -130,12 +130,9 @@
 // also calls ProblemGenerator::SetProblemData() function to set any user-defined BCs,
 // and any data necessary for restart runs to continue correctly.
 
-<<<<<<< HEAD
 ProblemGenerator::ProblemGenerator(ParameterInput *pin, Mesh *pm, IOWrapper resfile, bool single_file_per_rank) :
-=======
 ProblemGenerator::ProblemGenerator(ParameterInput *pin, Mesh *pm, IOWrapper resfile,
                                    bool single_file_per_rank) :
->>>>>>> 600f4f04
     user_bcs(false),
     user_srcs(false),
     user_hist(false),
@@ -240,14 +237,11 @@
   // root process reads size of CC and FC data arrays from restart file
   IOWrapperSizeT variablesize = sizeof(IOWrapperSizeT);
   char *variabledata = new char[variablesize];
-<<<<<<< HEAD
   if (global_variable::my_rank == 0 || single_file_per_rank) { // the master process reads the variables data
     if (resfile.Read_bytes(variabledata, 1, variablesize, single_file_per_rank) != variablesize) {
-=======
   if (global_variable::my_rank == 0 || single_file_per_rank) {
     if (resfile.Read_bytes(variabledata, 1, variablesize, single_file_per_rank)
         != variablesize) {
->>>>>>> 600f4f04
       std::cout << "### FATAL ERROR in " << __FILE__ << " at line " << __LINE__
                 << std::endl << "Variable data size read from restart file is incorrect, "
                 << "restart file is broken." << std::endl;
@@ -255,13 +249,10 @@
     }
   }
 #if MPI_PARALLEL_ENABLED
-<<<<<<< HEAD
   if (!single_file_per_rank) {
     // Broadcast the datasize information only if all ranks are sharing the same file
-=======
   // then broadcast the datasize information
   if (!single_file_per_rank) {
->>>>>>> 600f4f04
     MPI_Bcast(variabledata, variablesize, MPI_CHAR, 0, MPI_COMM_WORLD);
   }
 #endif
@@ -276,13 +267,10 @@
     headeroffset = resfile.GetPosition(single_file_per_rank);
   }
 #if MPI_PARALLEL_ENABLED
-<<<<<<< HEAD
   if (!single_file_per_rank) {
     // then broadcasts it
-=======
   // then broadcasts it
   if (!single_file_per_rank) {
->>>>>>> 600f4f04
     MPI_Bcast(&headeroffset, sizeof(IOWrapperSizeT), MPI_CHAR, 0, MPI_COMM_WORLD);
   }
 #endif
@@ -342,13 +330,10 @@
         auto mbptr = Kokkos::subview(ccin, m, Kokkos::ALL, Kokkos::ALL, Kokkos::ALL,
                                      Kokkos::ALL);
         int mbcnt = mbptr.size();
-<<<<<<< HEAD
         if (resfile.Read_Reals_at_all(mbptr.data(), mbcnt, myoffset,
                                       single_file_per_rank) != mbcnt) {
-=======
         if (resfile.Read_Reals_at_all(mbptr.data(), mbcnt, myoffset, single_file_per_rank)
             != mbcnt) {
->>>>>>> 600f4f04
           std::cout << "### FATAL ERROR in " << __FILE__ << " at line " << __LINE__
                     << std::endl << "CC hydro data not read correctly from rst file, "
                     << "restart file is broken." << std::endl;
@@ -362,13 +347,10 @@
         auto mbptr = Kokkos::subview(ccin, m, Kokkos::ALL, Kokkos::ALL, Kokkos::ALL,
                                      Kokkos::ALL);
         int mbcnt = mbptr.size();
-<<<<<<< HEAD
         if (resfile.Read_Reals_at(mbptr.data(), mbcnt, myoffset,
                                       single_file_per_rank) != mbcnt) {
-=======
         if (resfile.Read_Reals_at(mbptr.data(), mbcnt, myoffset, single_file_per_rank)
             != mbcnt) {
->>>>>>> 600f4f04
           std::cout << "### FATAL ERROR in " << __FILE__ << " at line " << __LINE__
                     << std::endl << "CC hydro data not read correctly from rst file, "
                     << "restart file is broken." << std::endl;
@@ -392,13 +374,10 @@
         auto mbptr = Kokkos::subview(ccin, m, Kokkos::ALL, Kokkos::ALL, Kokkos::ALL,
                                    Kokkos::ALL);
         int mbcnt = mbptr.size();
-<<<<<<< HEAD
         if (resfile.Read_Reals_at_all(mbptr.data(), mbcnt, myoffset,
                                       single_file_per_rank) != mbcnt) {
-=======
         if (resfile.Read_Reals_at_all(mbptr.data(), mbcnt, myoffset, single_file_per_rank)
             != mbcnt) {
->>>>>>> 600f4f04
           std::cout << "### FATAL ERROR in " << __FILE__ << " at line " << __LINE__
                     << std::endl << "CC mhd data not read correctly from rst file, "
                     << "restart file is broken." << std::endl;
@@ -411,13 +390,10 @@
         auto mbptr = Kokkos::subview(ccin, m, Kokkos::ALL, Kokkos::ALL, Kokkos::ALL,
                                      Kokkos::ALL);
         int mbcnt = mbptr.size();
-<<<<<<< HEAD
         if (resfile.Read_Reals_at(mbptr.data(), mbcnt, myoffset,
                                       single_file_per_rank) != mbcnt) {
-=======
         if (resfile.Read_Reals_at(mbptr.data(), mbcnt, myoffset, single_file_per_rank)
             != mbcnt) {
->>>>>>> 600f4f04
           std::cout << "### FATAL ERROR in " << __FILE__ << " at line " << __LINE__
                     << std::endl << "CC mhd data not read correctly from rst file, "
                     << "restart file is broken." << std::endl;
@@ -573,8 +549,6 @@
     myoffset = offset_myrank;
   }
 
-<<<<<<< HEAD
-=======
   if (pturb != nullptr) {
     Kokkos::realloc(ccin, nmb, nforce, nout3, nout2, nout1);
     for (int m=0;  m<noutmbs_max; ++m) {
@@ -615,7 +589,6 @@
     myoffset = offset_myrank;
   }
 
->>>>>>> 600f4f04
   if (pz4c != nullptr) {
     Kokkos::realloc(ccin, nmb, nz4c, nout3, nout2, nout1);
     for (int m=0;  m<noutmbs_max; ++m) {
