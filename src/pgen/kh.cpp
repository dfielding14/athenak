--- conflicted
+++ resolved
@@ -61,17 +61,16 @@
     nfluid = pmbp->pmhd->nmhd;
     nscalars = pmbp->pmhd->nscalars;
   }
-<<<<<<< HEAD
   if (pmbp->padm != nullptr) {
     gm1 = 1.0;
-=======
+  }
   auto &w0_ = (pmbp->phydro != nullptr)? pmbp->phydro->w0 : pmbp->pmhd->w0;
 
   bool is_relativistic = false;
   if (pmbp->pcoord->is_special_relativistic ||
-      pmbp->pcoord->is_general_relativistic) {
+      pmbp->pcoord->is_general_relativistic ||
+      pmbp->pcoord->is_dynamical_relativistic) {
     is_relativistic = true;
->>>>>>> ba4f85c9
   }
 
   if (nscalars == 0) {
@@ -81,9 +80,6 @@
   }
 
   // initialize primitive variables
-  bool is_relativistic = pmbp->pcoord->is_special_relativistic ||
-                         pmbp->pcoord->is_general_relativistic ||
-                         pmbp->pcoord->is_dynamical_relativistic;
   par_for("pgen_kh1", DevExeSpace(), 0,(pmbp->nmb_thispack-1),ks,ke,js,je,is,ie,
   KOKKOS_LAMBDA(int m, int k, int j, int i) {
     Real &x1min = size.d_view(m).x1min;
