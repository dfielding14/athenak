//========================================================================================
// AthenaXXX astrophysical plasma code
// Copyright(C) 2020 James M. Stone <jmstone@ias.edu> and the Athena code team
// Licensed under the 3-clause BSD License (the "LICENSE")
//========================================================================================
//! \file ideal_grhyd.cpp
//  \brief derived class that implements ideal gas EOS in general relativistic hydro

#include "athena.hpp"
#include "parameter_input.hpp"
#include "mesh/mesh.hpp"
#include "hydro/hydro.hpp"
#include "eos.hpp"

#include "coordinates/coordinates.hpp"
#include "coordinates/cartesian_ks.hpp"
#include "coordinates/cell_locations.hpp"

//----------------------------------------------------------------------------------------
// ctor: also calls EOS base class constructor

IdealGRHydro::IdealGRHydro(MeshBlockPack *pp, ParameterInput *pin)
  : EquationOfState(pp, pin)
{
  eos_data.is_ideal = true;
  eos_data.gamma = pin->GetReal("eos","gamma");
  eos_data.iso_cs = 0.0;
}

//----------------------------------------------------------------------------------------
// \!fn Real EquationC22()
// \brief Inline function to compute function f(z) defined in eq. C22 of Galeazzi et al.
// The ConsToPrim algorithms finds the root of this function f(z)=0

KOKKOS_INLINE_FUNCTION
Real EquationC22(Real z, Real &u_d, Real q, Real r, Real gm1, Real pfloor)
{
  Real const w = sqrt(1.0 + z*z);  // (C15)
  Real const wd = u_d/w;  // (C15)
  Real eps = w*q - z*r + (z*z)/(1.0 + w);  // (C16)

  //NOTE: The following generalizes to ANY equation of state
  eps = fmax(pfloor/(wd*gm1), eps);  // (C18)
  Real const h = (1.0 + eps) * (1.0 + (gm1*eps)/(1.0+eps));  // (C1) & (C21)

  return (z - r/h); // (C22)
}

//----------------------------------------------------------------------------------------
// \!fn void ConsToPrim()
// \brief Converts conserved into primitive variables.
// Operates over entire MeshBlock, including ghost cells.

void IdealGRHydro::ConsToPrim(DvceArray5D<Real> &cons, DvceArray5D<Real> &prim)
{
  auto &indcs = pmy_pack->coord.coord_data.mb_indcs;
  int &ng = indcs.ng;
  int n1 = indcs.nx1 + 2*ng;
  int n2 = (indcs.nx2 > 1)? (indcs.nx2 + 2*ng) : 1;
  int n3 = (indcs.nx3 > 1)? (indcs.nx3 + 2*ng) : 1;
  int &is = indcs.is;
  int &js = indcs.js;
  int &ks = indcs.ks;
  int &nhyd  = pmy_pack->phydro->nhydro;
  int &nscal = pmy_pack->phydro->nscalars;
  int &nmb = pmy_pack->nmb_thispack;
  auto coord = pmy_pack->coord.coord_data;
  Real gm1 = eos_data.gamma - 1.0;
  Real gamma_prime = eos_data.gamma/gm1;
  Real pfloor_ = eos_data.pressure_floor;
  Real &dfloor_ = eos_data.density_floor;

  // Parameters
  int const max_iterations = 25;
  Real const tol = 1.0e-12;
  Real const v_sq_max = 1.0 - tol;

  par_for("hyd_con2prim", DevExeSpace(), 0, (nmb-1), 0, (n3-1), 0, (n2-1), 0, (n1-1),
    KOKKOS_LAMBDA(int m, int k, int j, int i)
    {
      Real u_d  = cons(m,IDN,k,j,i);
      Real u_e  = cons(m,IEN,k,j,i);
      Real u_m1 = cons(m,IM1,k,j,i);
      Real u_m2 = cons(m,IM2,k,j,i);
      Real u_m3 = cons(m,IM3,k,j,i);

      Real& w_d  = prim(m,IDN,k,j,i);
      Real& w_p  = prim(m,IPR,k,j,i);
      Real& w_vx = prim(m,IVX,k,j,i);
      Real& w_vy = prim(m,IVY,k,j,i);
      Real& w_vz = prim(m,IVZ,k,j,i);

      Real &x1min = coord.mb_size.d_view(m).x1min;
      Real &x1max = coord.mb_size.d_view(m).x1max;
      int nx1 = coord.mb_indcs.nx1;
      Real x1v = CellCenterX(i-is, nx1, x1min, x1max);

      Real &x2min = coord.mb_size.d_view(m).x2min;
      Real &x2max = coord.mb_size.d_view(m).x2max;
      int nx2 = coord.mb_indcs.nx2;
      Real x2v = CellCenterX(j-js, nx2, x2min, x2max);

      Real &x3min = coord.mb_size.d_view(m).x3min;
      Real &x3max = coord.mb_size.d_view(m).x3max;
      int nx3 = coord.mb_indcs.nx3;
      Real x3v = CellCenterX(k-ks, nx3, x3min, x3max);

      Real R = sqrt(SQR(x1v) + SQR(x2v) + SQR(x3v));

      // Extract components of metric
      Real g_[NMETRIC], gi_[NMETRIC];
<<<<<<< HEAD
      ComputeMetricAndInverse(x1v, x2v, x3v, coord.is_minkowski, coord.bh_spin, g_, gi_);
      // We are evolving T^t_t, but the SR C2P algorithm is only consistent
      // with alpha^2 T^{tt}
      // compute T^{tt} = g^0\mu T^t_\mu
      u_e = gi_[I00]*u_e + gi_[I01]*u_m1 + gi_[I02]*u_m2 + gi_[I03]*u_m3;

      // This is only true if sqrt{-g}=1!
      u_e *= (-1./gi_[I00]);  // Multiply by alpha^2
=======
      ComputeMetricAndInverse(x1v, x2v, x3v, coord.bh_spin, g_, gi_);
>>>>>>> d5521c82

      if (R > coord.bh_Rmin) {
        // We are evolving T^t_t, but the SR C2P algorithm is only consistent
        // with alpha^2 T^{tt}
        // compute T^{tt} = g^0\mu T^t_\mu
        u_e = gi_[I00]*u_e + gi_[I01]*u_m1 + gi_[I02]*u_m2 + gi_[I03]*u_m3;

        // This is only true if sqrt{-g}=1!
        u_e *= (-1./gi_[I00]);  // Multiply by alpha^2

        // Need to multiply the conserved density by alpha, so that it
        // contains a lorentz factor
        Real alpha = sqrt(-1.0/gi_[I00]);
        u_d *= alpha;

        // Subtract density for consistency with the rest of the algorithm
        u_e -= u_d;

        // Need to treat the conserved momenta. Also they lack an alpha
        // This is only true if sqrt{-g}=1!
        u_m1 *= alpha;
        u_m2 *= alpha;
        u_m3 *= alpha;

        // apply density floor, without changing momentum or energy
        u_d = (u_d > dfloor_) ?  u_d : dfloor_;

        // apply energy floor
        Real ee_min = pfloor_/gm1;
        u_e = (u_e > ee_min) ?  u_e : ee_min;

        // Recast all variables (eq C2)
        // Need to raise indices on u_m1, which transforms using the spatial
        // 3-metric.  This is slightly more involved
        //
        // Gourghoulon says: g^ij = gamma^ij - beta^i beta^j/alpha^2
        //       g^0i = beta^i/alpha^2
        //       g^00 = -1/ alpha^2
        // Hence gamma^ij =  g^ij - g^0i g^0j/g^00
        Real m1u = ((gi_[I11] - gi_[I01]*gi_[I01]/gi_[I00])*u_m1 +
                    (gi_[I12] - gi_[I01]*gi_[I02]/gi_[I00])*u_m2 +
                    (gi_[I13] - gi_[I01]*gi_[I03]/gi_[I00])*u_m3);  // (C26)

        Real m2u = ((gi_[I12] - gi_[I01]*gi_[I02]/gi_[I00])*u_m1 +
                    (gi_[I22] - gi_[I02]*gi_[I02]/gi_[I00])*u_m2 +
                    (gi_[I23] - gi_[I02]*gi_[I03]/gi_[I00])*u_m3);  // (C26)

        Real m3u = ((gi_[I13] - gi_[I01]*gi_[I03]/gi_[I00])*u_m1 +
                    (gi_[I23] - gi_[I02]*gi_[I03]/gi_[I00])*u_m2 +
                    (gi_[I33] - gi_[I03]*gi_[I03]/gi_[I00])*u_m3);  // (C26)

        Real q = u_e/u_d;
        Real r = sqrt(u_m1*m1u + u_m2*m2u + u_m3*m3u)/u_d;

        // Enforce lower velocity bound (eq. C13). This bound combined with a floor on
        // the value of p will guarantee "some" result of the inversion
        Real kk = fmin(2.* sqrt(v_sq_max)/(1.0 + v_sq_max) - tol, r/(1.+q));

        // Compute bracket (C23)
        auto zm = 0.5*kk/sqrt(1.0 - 0.25*kk*kk);
        auto zp = kk/sqrt(1.0 - kk*kk);

        // Evaluate master function (eq C22) at bracket values
        Real fm = EquationC22(zm, u_d, q, r, gm1, pfloor_);
        Real fp = EquationC22(zp, u_d, q, r, gm1, pfloor_);

        // For simplicity on the GPU, find roots using the false position method
        int iterations = max_iterations;
        // If bracket within tolerances, don't bother doing any iterations
        if ((fabs(zm-zp) < tol) || ((fabs(fm) + fabs(fp)) < 2.0*tol)) {
          iterations = -1;
        }
        Real z = 0.5*(zm + zp);

        for (int ii=0; ii < iterations; ++ii) {
          z =  (zm*fp - zp*fm)/(fp-fm);  // linear interpolation to point f(z)=0
          Real f = EquationC22(z, u_d, q, r, gm1, pfloor_);

          // Quit if convergence reached
          // NOTE: both z and f are of order unity
          if ((fabs(zm-zp) < tol ) || (fabs(f) < tol )) {
            break;
          }

          if (f*fp < 0.0) {  // assign zm-->zp if root bracketed by [z,zp]
             zm = zp;
             fm = fp;
             zp = z;
             fp = f;
          } else {  // assign zp-->z if root bracketed by [zm,z]
             fm = 0.5*fm;  // 1/2 comes from "Illinois algorithm" to accelerate convergence
             zp = z;
             fp = f;
          }
        }

        // iterations ended, compute primitives from resulting value of z
        Real const w = sqrt(1.0 + z*z);  // (C15)
        w_d = u_d/w;  // (C15)
        Real eps = w*q - z*r + (z*z)/(1.0 + w);  // (C16)
        eps = fmax(pfloor_/w_d/gm1, eps);  // (C18)
        Real h = (1.0 + eps) * (1.0 + (gm1*eps)/(1.0+eps)); // (C1) & (C21)
        w_p = w_d*gm1*eps;
        Real const conv = 1.0/(h*u_d); // (C26)
        w_vx = conv*m1u;  // (C26)
        w_vy = conv*m2u;  // (C26)
        w_vz = conv*m3u;  // (C26)

        // convert scalars (if any)
        for (int n=nhyd; n<(nhyd+nscal); ++n) {
          prim(m,n,k,j,i) = cons(m,n,k,j,i)/u_d;
        }
      } else {
        const Real
          &g_00 = g_[I00], &g_01 = g_[I01], &g_02 = g_[I02], &g_03 = g_[I03],
          &g_10 = g_[I01], &g_11 = g_[I11], &g_12 = g_[I12], &g_13 = g_[I13],
          &g_20 = g_[I02], &g_21 = g_[I12], &g_22 = g_[I22], &g_23 = g_[I23],
          &g_30 = g_[I03], &g_31 = g_[I13], &g_32 = g_[I23], &g_33 = g_[I33];

        // Calculate 4-velocity
        Real alpha = sqrt(-1.0/gi_[I00]);
        Real tmp = g_[I11]*w_vx*w_vx + 2.0*g_[I12]*w_vx*w_vy + 2.0*g_[I13]*w_vx*w_vz
                 + g_[I22]*w_vy*w_vy + 2.0*g_[I23]*w_vy*w_vz
                 + g_[I33]*w_vz*w_vz;
        Real gamma = sqrt(1.0 + tmp);
        Real u0 = gamma/alpha;
        Real u1 = w_vx - alpha * gamma * gi_[I01];
        Real u2 = w_vy - alpha * gamma * gi_[I02];
        Real u3 = w_vz - alpha * gamma * gi_[I03];
        Real u_0 = g_00*u0 + g_01*u1 + g_02*u2 + g_03*u3;
        Real u_1 = g_10*u0 + g_11*u1 + g_12*u2 + g_13*u3;
        Real u_2 = g_20*u0 + g_21*u1 + g_22*u2 + g_23*u3;
        Real u_3 = g_30*u0 + g_31*u1 + g_32*u2 + g_33*u3;

        // Set conserved quantities
        Real wgas_u0 = (w_d + gamma_prime * w_p) * u0;
        cons(m,IDN,k,j,i) = w_d * u0;
        cons(m,IEN,k,j,i) = wgas_u0 * u_0 + w_p;
        cons(m,IM1,k,j,i) = wgas_u0 * u_1;
        cons(m,IM2,k,j,i) = wgas_u0 * u_2;
        cons(m,IM3,k,j,i) = wgas_u0 * u_3;

        // convert scalars (if any)
        for (int n=nhyd; n<(nhyd+nscal); ++n) {
          cons(m,n,k,j,i) = prim(m,n,k,j,i)*u_d;
        }
      }
    }
  );

  return;
}

//----------------------------------------------------------------------------------------
// \!fn void PrimToCons()
// \brief Converts primitive into conserved variables.  Operates only over active cells.

void IdealGRHydro::PrimToCons(const DvceArray5D<Real> &prim, DvceArray5D<Real> &cons)
{
  auto &indcs = pmy_pack->coord.coord_data.mb_indcs;
  int is = indcs.is; int ie = indcs.ie;
  int js = indcs.js; int je = indcs.je;
  int ks = indcs.ks; int ke = indcs.ke;
  auto coord = pmy_pack->coord.coord_data;
  int &nhyd  = pmy_pack->phydro->nhydro;
  int &nscal = pmy_pack->phydro->nscalars;
  int &nmb = pmy_pack->nmb_thispack;
  Real gamma_prime = eos_data.gamma/(eos_data.gamma - 1.0);

  par_for("hyd_prim2cons", DevExeSpace(), 0, (nmb-1), ks, ke, js, je, is, ie,
    KOKKOS_LAMBDA(int m, int k, int j, int i)
    {
      // Extract components of metric
      Real &x1min = coord.mb_size.d_view(m).x1min;
      Real &x1max = coord.mb_size.d_view(m).x1max;
      int nx1 = indcs.nx1;
      Real x1v = CellCenterX(i-is, nx1, x1min, x1max);

      Real &x2min = coord.mb_size.d_view(m).x2min;
      Real &x2max = coord.mb_size.d_view(m).x2max;
      int nx2 = indcs.nx2;
      Real x2v = CellCenterX(j-js, nx2, x2min, x2max);

      Real &x3min = coord.mb_size.d_view(m).x3min;
      Real &x3max = coord.mb_size.d_view(m).x3max;
      int nx3 = indcs.nx3;
      Real x3v = CellCenterX(k-ks, nx3, x3min, x3max);

      Real g_[NMETRIC], gi_[NMETRIC];
      ComputeMetricAndInverse(x1v, x2v, x3v, coord.is_minkowski, coord.bh_spin, g_, gi_);

      const Real
        &g_00 = g_[I00], &g_01 = g_[I01], &g_02 = g_[I02], &g_03 = g_[I03],
        &g_10 = g_[I01], &g_11 = g_[I11], &g_12 = g_[I12], &g_13 = g_[I13],
        &g_20 = g_[I02], &g_21 = g_[I12], &g_22 = g_[I22], &g_23 = g_[I23],
        &g_30 = g_[I03], &g_31 = g_[I13], &g_32 = g_[I23], &g_33 = g_[I33];

      const Real& w_d  = prim(m,IDN,k,j,i);
      const Real& w_p  = prim(m,IPR,k,j,i);
      const Real& w_vx = prim(m,IVX,k,j,i);
      const Real& w_vy = prim(m,IVY,k,j,i);
      const Real& w_vz = prim(m,IVZ,k,j,i);

      // Calculate 4-velocity
      Real alpha = sqrt(-1.0/gi_[I00]);
      Real tmp = g_[I11]*w_vx*w_vx + 2.0*g_[I12]*w_vx*w_vy + 2.0*g_[I13]*w_vx*w_vz
               + g_[I22]*w_vy*w_vy + 2.0*g_[I23]*w_vy*w_vz
               + g_[I33]*w_vz*w_vz;
      Real gamma = sqrt(1.0 + tmp);
      Real u0 = gamma/alpha;
      Real u1 = w_vx - alpha * gamma * gi_[I01];
      Real u2 = w_vy - alpha * gamma * gi_[I02];
      Real u3 = w_vz - alpha * gamma * gi_[I03];
      Real u_0 = g_00*u0 + g_01*u1 + g_02*u2 + g_03*u3;
      Real u_1 = g_10*u0 + g_11*u1 + g_12*u2 + g_13*u3;
      Real u_2 = g_20*u0 + g_21*u1 + g_22*u2 + g_23*u3;
      Real u_3 = g_30*u0 + g_31*u1 + g_32*u2 + g_33*u3;

      // Set conserved quantities
      Real& u_d  = cons(m,IDN,k,j,i);
      Real& u_e  = cons(m,IEN,k,j,i);
      Real& u_m1 = cons(m,IM1,k,j,i);
      Real& u_m2 = cons(m,IM2,k,j,i);
      Real& u_m3 = cons(m,IM3,k,j,i);

      Real wgas_u0 = (w_d + gamma_prime * w_p) * u0;
      u_d  = w_d * u0;
      u_e  = wgas_u0 * u_0 + w_p;
      u_m1 = wgas_u0 * u_1;
      u_m2 = wgas_u0 * u_2;
      u_m3 = wgas_u0 * u_3;

      // convert scalars (if any)
      for (int n=nhyd; n<(nhyd+nscal); ++n) {
        cons(m,n,k,j,i) = prim(m,n,k,j,i)*u_d;
      }
    }
  );

  return;
}<|MERGE_RESOLUTION|>--- conflicted
+++ resolved
@@ -105,24 +105,13 @@
       int nx3 = coord.mb_indcs.nx3;
       Real x3v = CellCenterX(k-ks, nx3, x3min, x3max);
 
-      Real R = sqrt(SQR(x1v) + SQR(x2v) + SQR(x3v));
+      Real rad = sqrt(SQR(x1v) + SQR(x2v) + SQR(x3v));
 
       // Extract components of metric
       Real g_[NMETRIC], gi_[NMETRIC];
-<<<<<<< HEAD
       ComputeMetricAndInverse(x1v, x2v, x3v, coord.is_minkowski, coord.bh_spin, g_, gi_);
-      // We are evolving T^t_t, but the SR C2P algorithm is only consistent
-      // with alpha^2 T^{tt}
-      // compute T^{tt} = g^0\mu T^t_\mu
-      u_e = gi_[I00]*u_e + gi_[I01]*u_m1 + gi_[I02]*u_m2 + gi_[I03]*u_m3;
-
-      // This is only true if sqrt{-g}=1!
-      u_e *= (-1./gi_[I00]);  // Multiply by alpha^2
-=======
-      ComputeMetricAndInverse(x1v, x2v, x3v, coord.bh_spin, g_, gi_);
->>>>>>> d5521c82
-
-      if (R > coord.bh_Rmin) {
+
+      if (rad > coord.bh_rmin) {
         // We are evolving T^t_t, but the SR C2P algorithm is only consistent
         // with alpha^2 T^{tt}
         // compute T^{tt} = g^0\mu T^t_\mu
