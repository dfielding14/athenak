//========================================================================================
// AthenaXXX astrophysical plasma code
// Copyright(C) 2020 James M. Stone <jmstone@ias.edu> and the Athena code team
// Licensed under the 3-clause BSD License (the "LICENSE")
//========================================================================================
//! \file z4c_tasks.cpp
//! \brief functions that control z4c tasks in the appropriate task list

#include <map>
#include <memory>
#include <string>
#include <iostream>
#include <cstdio>

#include "athena.hpp"
#include "globals.hpp"
#include "parameter_input.hpp"
#include "tasklist/task_list.hpp"
#include "mesh/mesh.hpp"
#include "bvals/bvals.hpp"
#include "z4c/compact_object_tracker.hpp"
#include "z4c/z4c.hpp"
#include "tasklist/numerical_relativity.hpp"

namespace z4c {

//----------------------------------------------------------------------------------------
//! \fn  void Z4c::QueueZ4cTasks
//! \brief queue Z4c tasks into NumericalRelativity
void Z4c::QueueZ4cTasks() {
  printf("AssembleZ4cTasks\n");
  using namespace mhd;     // NOLINT(build/namespaces)
  using namespace numrel;  // NOLINT(build/namespaces)
  NumericalRelativity *pnr = pmy_pack->pnr;
  auto &indcs = pmy_pack->pmesh->mb_indcs;

  // Start task list
  pnr->QueueTask(&Z4c::InitRecv, this, Z4c_Recv, "Z4c_Recv", Task_Start);
  pnr->QueueTask(&Z4c::InitRecvWeyl, this, Z4c_IRecvW, "Z4c_IRecvW", Task_Start);

  // Run task list
  pnr->QueueTask(&Z4c::CopyU, this, Z4c_CopyU, "Z4c_CopyU", Task_Run);
  switch (indcs.ng) {
    case 2:
      pnr->QueueTask(&Z4c::CalcRHS<2>, this, Z4c_CalcRHS, "Z4c_CalcRHS",
                     Task_Run, {Z4c_CopyU}, {MHD_SetTmunu});
      break;
    case 3:
      pnr->QueueTask(&Z4c::CalcRHS<3>, this, Z4c_CalcRHS, "Z4c_CalcRHS",
                     Task_Run, {Z4c_CopyU}, {MHD_SetTmunu});
      break;
    case 4:
      pnr->QueueTask(&Z4c::CalcRHS<4>, this, Z4c_CalcRHS, "Z4c_CalcRHS",
                     Task_Run, {Z4c_CopyU}, {MHD_SetTmunu});
      break;
  }
  pnr->QueueTask(&Z4c::Z4cBoundaryRHS, this, Z4c_SomBC, "Z4c_SomBC", Task_Run,
                 {Z4c_CalcRHS});
  pnr->QueueTask(&Z4c::ExpRKUpdate, this, Z4c_ExplRK, "Z4c_ExplRK", Task_Run,
                 {Z4c_SomBC},{MHD_EField});
  pnr->QueueTask(&Z4c::RestrictU, this, Z4c_RestU, "Z4c_RestU", Task_Run, {Z4c_ExplRK});
  pnr->QueueTask(&Z4c::SendU, this, Z4c_SendU, "Z4c_SendU", Task_Run, {Z4c_RestU});
  pnr->QueueTask(&Z4c::RecvU, this, Z4c_RecvU, "Z4c_RecvU", Task_Run, {Z4c_SendU});
  pnr->QueueTask(&Z4c::ApplyPhysicalBCs, this, Z4c_BCS, "Z4c_BCS", Task_Run, {Z4c_RecvU});
  pnr->QueueTask(&Z4c::Prolongate, this, Z4c_Prolong, "Z4c_Prolong", Task_Run, {Z4c_BCS});
  pnr->QueueTask(&Z4c::EnforceAlgConstr, this, Z4c_AlgC, "Z4c_AlgC", Task_Run,
                 {Z4c_Prolong});
  pnr->QueueTask(&Z4c::ConvertZ4cToADM, this, Z4c_Z4c2ADM, "Z4c_Z4c2ADM",
                 Task_Run, {Z4c_AlgC});
  if (pmy_pack->pdyngr != nullptr) {
    pnr->QueueTask(&Z4c::UpdateExcisionMasks, this, Z4c_Excise, "Z4c_Excise", Task_Run,
                   {Z4c_Z4c2ADM});
  }
  pnr->QueueTask(&Z4c::NewTimeStep, this, Z4c_Newdt, "Z4c_Newdt", Task_Run,
                 {Z4c_Z4c2ADM});

  // End task list
  pnr->QueueTask(&Z4c::ClearSend, this, Z4c_ClearS, "Z4c_ClearS", Task_End);
  pnr->QueueTask(&Z4c::ClearRecv, this, Z4c_ClearR, "Z4c_ClearR", Task_End, {Z4c_ClearS});
  /*pnr->QueueTask(&Z4c::Z4cToADM, this, Z4c_Z4c2ADM, "Z4c_Z4c2ADM", Task_End,
                 {Z4c_ClearR});*/
  pnr->QueueTask(&Z4c::ADMConstraints_, this, Z4c_ADMC, "Z4c_ADMC", Task_End,
  //               {Z4c_Z4c2ADM});
                 {Z4c_ClearR});
  pnr->QueueTask(&Z4c::CalcWeylScalar, this, Z4c_Weyl, "Z4c_Weyl", Task_End, {Z4c_ADMC});
  pnr->QueueTask(&Z4c::RestrictWeyl, this, Z4c_RestW, "Z4c_RestW", Task_End, {Z4c_Weyl});
  pnr->QueueTask(&Z4c::SendWeyl, this, Z4c_SendW, "Z4c_SendW", Task_End, {Z4c_RestW});
  pnr->QueueTask(&Z4c::RecvWeyl, this, Z4c_RecvW, "Z4c_RecvW", Task_End, {Z4c_SendW});
  pnr->QueueTask(&Z4c::ProlongateWeyl, this, Z4c_ProlW, "Z4c_ProlW", Task_End,
                 {Z4c_RecvW});
  pnr->QueueTask(&Z4c::ClearSendWeyl, this, Z4c_ClearSW, "Z4c_ClearS2", Task_End,
                 {Z4c_ProlW});
  pnr->QueueTask(&Z4c::ClearRecvWeyl, this, Z4c_ClearRW, "Z4c_ClearR2", Task_End,
                 {Z4c_ClearSW});
  pnr->QueueTask(&Z4c::CalcWaveForm, this, Z4c_Wave, "Z4c_Wave", Task_End,
                 {Z4c_ClearRW});
<<<<<<< HEAD
  pnr->QueueTask(&Z4c::TrackCompactObjects, this, Z4c_PT, "Z4c_PT", Task_End, {Z4c_ADMC});
=======
  pnr->QueueTask(&Z4c::TrackCompactObjects, this, Z4c_PT, "Z4c_PT", Task_End, {Z4c_Wave});
>>>>>>> b9de07f7
}

//----------------------------------------------------------------------------------------
//! \fn  void Wave::InitRecv
//! \brief function to post non-blocking receives (with MPI), and initialize all boundary
//  receive status flags to waiting (with or without MPI) for Wave variables.

TaskStatus Z4c::InitRecv(Driver *pdrive, int stage) {
  TaskStatus tstat = pbval_u->InitRecv(nz4c);
  if (tstat != TaskStatus::complete) return tstat;
  return tstat;
}

//----------------------------------------------------------------------------------------
//! \fn  void Wave::ClearRecv
//! \brief Waits for all MPI receives to complete before allowing execution to continue

TaskStatus Z4c::ClearRecv(Driver *pdrive, int stage) {
  TaskStatus tstat = pbval_u->ClearRecv();
  if (tstat != TaskStatus::complete) return tstat;
  return tstat;
}

//----------------------------------------------------------------------------------------
//! \fn  void Z4c::ClearSend
//! \brief Waits for all MPI sends to complete before allowing execution to continue

TaskStatus Z4c::ClearSend(Driver *pdrive, int stage) {
  TaskStatus tstat = pbval_u->ClearSend();
  if (tstat != TaskStatus::complete) return tstat;
  return tstat;
}

//----------------------------------------------------------------------------------------
//! \fn  void Z4c::CopyU
//! \brief  copy u0 --> u1 in first stage

TaskStatus Z4c::CopyU(Driver *pdrive, int stage) {
  auto integrator = pdrive->integrator;

  auto &indcs = pmy_pack->pmesh->mb_indcs;
  int is = indcs.is, ie = indcs.ie;
  int js = indcs.js, je = indcs.je;
  int ks = indcs.ks, ke = indcs.ke;
  int nmb1 = pmy_pack->nmb_thispack - 1;
  int nvar = nz4c;
  auto &u0 = pmy_pack->pz4c->u0;
  auto &u1 = pmy_pack->pz4c->u1;

  // hierarchical parallel loop that updates conserved variables to intermediate step
  // using weights and fractional time step appropriate to stages of time-integrator.
  // Important to use vector inner loop for good performance on cpus
  if (integrator == "rk4") {
    Real &delta = pdrive->delta[stage-1];
    if (stage == 1) {
      Kokkos::deep_copy(DevExeSpace(), u1, u0);
    } else {
      par_for("CopyCons", DevExeSpace(),0, nmb1, 0, nvar-1, ks, ke, js, je, is, ie,
      KOKKOS_LAMBDA(int m, int n, int k, int j, int i){
        u1(m,n,k,j,i) += delta*u0(m,n,k,j,i);
      });
    }
  } else {
    if (stage == 1) {
      Kokkos::deep_copy(DevExeSpace(), u1, u0);
    }
  }
  return TaskStatus::complete;
}

//----------------------------------------------------------------------------------------
//! \fn  void Z4c::SendU
//! \brief sends cell-centered conserved variables

TaskStatus Z4c::SendU(Driver *pdrive, int stage) {
  TaskStatus tstat = pbval_u->PackAndSendCC(u0, coarse_u0);
  return tstat;
}

//----------------------------------------------------------------------------------------
//! \fn  void Z4c::RecvU
//! \brief receives cell-centered conserved variables

TaskStatus Z4c::RecvU(Driver *pdrive, int stage) {
  TaskStatus tstat = pbval_u->RecvAndUnpackCC(u0, coarse_u0);
  return tstat;
}

//----------------------------------------------------------------------------------------
//! \fn  void Z4c::EnforceAlgConstr
//! \brief

TaskStatus Z4c::EnforceAlgConstr(Driver *pdrive, int stage) {
  if (pmy_pack->pdyngr != nullptr || stage == pdrive->nexp_stages) {
    AlgConstr(pmy_pack);
  }
  return TaskStatus::complete;
}

//----------------------------------------------------------------------------------------
//! \fn  void Z4c::ADMToZ4c_
//! \brief

TaskStatus Z4c::ConvertZ4cToADM(Driver *pdrive, int stage) {
  if (pmy_pack->pdyngr != nullptr || stage == pdrive->nexp_stages) {
    Z4cToADM(pmy_pack);
  }
  return TaskStatus::complete;
}

//----------------------------------------------------------------------------------------
//! \fn void Z4c::UpdateExcisionMasks
//! \brief

TaskStatus Z4c::UpdateExcisionMasks(Driver *pdrive, int stage) {
  if (pmy_pack->pcoord->coord_data.bh_excise && stage == pdrive->nexp_stages) {
    pmy_pack->pcoord->UpdateExcisionMasks();
  }
  return TaskStatus::complete;
}

//----------------------------------------------------------------------------------------
//! \fn  void Z4c::ADM_Constraints_
//! \brief

TaskStatus Z4c::ADMConstraints_(Driver *pdrive, int stage) {
  auto &indcs = pmy_pack->pmesh->mb_indcs;
  if (stage == pdrive->nexp_stages) {
    switch (indcs.ng) {
      case 2: ADMConstraints<2>(pmy_pack);
              break;
      case 3: ADMConstraints<3>(pmy_pack);
              break;
      case 4: ADMConstraints<4>(pmy_pack);
              break;
    }
  }
  return TaskStatus::complete;
}

//----------------------------------------------------------------------------------------
//! \fn  void Z4c::RestrictU
//! \brief

TaskStatus Z4c::RestrictU(Driver *pdrive, int stage) {
  // Only execute Mesh function with SMR/SMR
  if (pmy_pack->pmesh->multilevel) {
    pmy_pack->pmesh->pmr->RestrictCC(u0, coarse_u0, true);
  }
  return TaskStatus::complete;
}

//----------------------------------------------------------------------------------------
//! \fn TaskList Z4c::Prolongate
//! \brief Wrapper task list function to prolongate conserved (or primitive) variables
//! at fine/coarse boundaries with SMR/AMR

TaskStatus Z4c::Prolongate(Driver *pdrive, int stage) {
  if (pmy_pack->pmesh->multilevel) {  // only prolongate with SMR/AMR
//    pbval_u->FillCoarseInBndryCC(u0, coarse_u0);
    pbval_u->ProlongateCC(u0, coarse_u0, true);
  }
  return TaskStatus::complete;
}

//----------------------------------------------------------------------------------------
//! \fn  void Hydro::ApplyPhysicalBCs
//! \brief

TaskStatus Z4c::ApplyPhysicalBCs(Driver *pdrive, int stage) {
  // only apply BCs if domain is not strictly periodic
  if (!(pmy_pack->pmesh->strictly_periodic)) {
    // physical BCs
    pbval_u->Z4cBCs((pmy_pack), (pbval_u->u_in), u0, coarse_u0);

    // user BCs
    if (pmy_pack->pmesh->pgen->user_bcs) {
      (pmy_pack->pmesh->pgen->user_bcs_func)(pmy_pack->pmesh);
    }
  }
  return TaskStatus::complete;
}

TaskStatus Z4c::TrackCompactObjects(Driver *pdrive, int stage) {
  if (stage == pdrive->nexp_stages) {
    for (auto & pt : ptracker) {
      pt.InterpolateVelocity(pmy_pack);
      pt.EvolveTracker();
      pt.WriteTracker();
    }
  }
  return TaskStatus::complete;
}


//----------------------------------------------------------------------------------------
//! \fn  void Z4c::CalcWeylScalar_
//! \brief

TaskStatus Z4c::CalcWeylScalar(Driver *pdrive, int stage) {
  if (pmy_pack->pz4c->nrad == 0) {
    return TaskStatus::complete;
  } else {
    float time_32 = static_cast<float>(pmy_pack->pmesh->time);
    if (last_output_time==time_32 && stage == pdrive->nexp_stages) {
      auto &indcs = pmy_pack->pmesh->mb_indcs;
      switch (indcs.ng) {
        case 2: Z4cWeyl<2>(pmy_pack);
                break;
        case 3: Z4cWeyl<3>(pmy_pack);
                break;
        case 4: Z4cWeyl<4>(pmy_pack);
                break;
      }
    }
    return TaskStatus::complete;
  }
}

TaskStatus Z4c::CalcWaveForm(Driver *pdrive, int stage) {
  if (pmy_pack->pz4c->nrad == 0) {
    return TaskStatus::complete;
  } else {
    float time_32 = static_cast<float>(pmy_pack->pmesh->time);
    if ((last_output_time==time_32) && (stage == pdrive->nexp_stages)) {
      WaveExtr(pmy_pack);
    }
    return TaskStatus::complete;
  }
}

//----------------------------------------------------------------------------------------
//! \fn  void Z4c::SendWeyl
//! \brief sends cell-centered conserved variables

TaskStatus Z4c::SendWeyl(Driver *pdrive, int stage) {
  if (pmy_pack->pz4c->nrad == 0) {
    return TaskStatus::complete;
  } else {
    float time_32 = static_cast<float>(pmy_pack->pmesh->time);
    if ((last_output_time==time_32) && (stage == pdrive->nexp_stages)) {
      TaskStatus tstat = pbval_weyl->PackAndSendCC(u_weyl, coarse_u_weyl);
      return tstat;
    } else {
      return TaskStatus::complete;
    }
  }
}

//----------------------------------------------------------------------------------------
//! \fn  void Z4c::RecvWeyl
//! \brief receives cell-centered conserved variables

TaskStatus Z4c::RecvWeyl(Driver *pdrive, int stage) {
  if (pmy_pack->pz4c->nrad == 0) {
    return TaskStatus::complete;
  } else {
    float time_32 = static_cast<float>(pmy_pack->pmesh->time);
    if ((last_output_time==time_32) && (stage == pdrive->nexp_stages)) {
      TaskStatus tstat = pbval_weyl->RecvAndUnpackCC(u_weyl, coarse_u_weyl);
      return tstat;
    } else {
      return TaskStatus::complete;
    }
  }
}

//----------------------------------------------------------------------------------------
//! \fn  void Z4c::RestrictU
//! \brief

TaskStatus Z4c::RestrictWeyl(Driver *pdrive, int stage) {
  if (pmy_pack->pz4c->nrad == 0) {
    return TaskStatus::complete;
  } else {
    float time_32 = static_cast<float>(pmy_pack->pmesh->time);
    if ((last_output_time==time_32) && (stage == pdrive->nexp_stages)) {
      if (pmy_pack->pmesh->multilevel) {
        pmy_pack->pmesh->pmr->RestrictCC(u_weyl, coarse_u_weyl, true);
      }
    }
    return TaskStatus::complete;
  }
}

//----------------------------------------------------------------------------------------
//! \fn TaskList Z4c::ProlongateWeyl
//! \brief Wrapper task list function to prolongate weyl scalar
//! at fine/coarse boundaries with SMR/AMR

TaskStatus Z4c::ProlongateWeyl(Driver *pdrive, int stage) {
  if (pmy_pack->pz4c->nrad == 0) {
    return TaskStatus::complete;
  } else {
    float time_32 = static_cast<float>(pmy_pack->pmesh->time);
    if ((last_output_time==time_32) && (stage == pdrive->nexp_stages)) {
      if (pmy_pack->pmesh->multilevel) {
        pbval_weyl->ProlongateCC(u_weyl, coarse_u_weyl);
      }
    }
    return TaskStatus::complete;
  }
}

//----------------------------------------------------------------------------------------
//! \fn  void Wave::InitRecvWeyl
//! \brief function to post non-blocking receives (with MPI), and initialize all boundary
//  receive status flags to waiting (with or without MPI) for Wave variables.

TaskStatus Z4c::InitRecvWeyl(Driver *pdrive, int stage) {
  if (pmy_pack->pz4c->nrad == 0) {
    return TaskStatus::complete;
  } else {
    float time_32 = static_cast<float>(pmy_pack->pmesh->time);
    float next_32 = static_cast<float>(last_output_time+waveform_dt);
    if (((time_32 >= next_32) || (time_32 == 0)) && stage == pdrive->nexp_stages) {
      last_output_time = time_32;
      TaskStatus tstat = pbval_weyl->InitRecv(2);
      return tstat;
    } else {
      return TaskStatus::complete;
    }
  }
}

//----------------------------------------------------------------------------------------
//! \fn  void Wave::ClearRecvWeyl
//! \brief Waits for all MPI receives to complete before allowing execution to continue

TaskStatus Z4c::ClearRecvWeyl(Driver *pdrive, int stage) {
  if (pmy_pack->pz4c->nrad == 0) {
    return TaskStatus::complete;
  } else {
    float time_32 = static_cast<float>(pmy_pack->pmesh->time);
    if ((last_output_time==time_32) && (stage == pdrive->nexp_stages)) {
      TaskStatus tstat = pbval_weyl->ClearRecv();
      return tstat;
    } else {
      return TaskStatus::complete;
    }
  }
}

//----------------------------------------------------------------------------------------
//! \fn  void Z4c::ClearSendWeyl
//! \brief Waits for all MPI sends to complete before allowing execution to continue

TaskStatus Z4c::ClearSendWeyl(Driver *pdrive, int stage) {
  if (pmy_pack->pz4c->nrad == 0) {
    return TaskStatus::complete;
  } else {
    float time_32 = static_cast<float>(pmy_pack->pmesh->time);
    if ((last_output_time==time_32) && (stage == pdrive->nexp_stages)) {
      TaskStatus tstat = pbval_weyl->ClearSend();
      return tstat;
    } else {
      return TaskStatus::complete;
    }
  }
}

} // namespace z4c<|MERGE_RESOLUTION|>--- conflicted
+++ resolved
@@ -94,11 +94,9 @@
                  {Z4c_ClearSW});
   pnr->QueueTask(&Z4c::CalcWaveForm, this, Z4c_Wave, "Z4c_Wave", Task_End,
                  {Z4c_ClearRW});
-<<<<<<< HEAD
-  pnr->QueueTask(&Z4c::TrackCompactObjects, this, Z4c_PT, "Z4c_PT", Task_End, {Z4c_ADMC});
-=======
   pnr->QueueTask(&Z4c::TrackCompactObjects, this, Z4c_PT, "Z4c_PT", Task_End, {Z4c_Wave});
->>>>>>> b9de07f7
+  pnr->QueueTask(&Z4c::DumpHorizons, this, Z4c_DumpHorizon, "Z4c_DumpHorizon",
+                Task_End, {Z4c_PT});
 }
 
 //----------------------------------------------------------------------------------------
@@ -460,4 +458,19 @@
   }
 }
 
+TaskStatus Z4c::DumpHorizons(Driver *pdrive, int stage) {
+  if (pmy_pack->pz4c->horizon_dump.size() == 0) {
+    return TaskStatus::complete;
+  } else {
+    float time_32 = static_cast<float>(pmy_pack->pmesh->time);
+    float next_32 = static_cast<float>(horizon_last_output_time+horizon_dt);
+    if (((time_32 >= next_32) || (time_32 == 0)) && stage == pdrive->nexp_stages) {
+      horizon_last_output_time = time_32;
+      // Interpolate field to cart_grid
+      // 
+    }
+    return TaskStatus::complete;
+  }
+}
+
 } // namespace z4c