--- conflicted
+++ resolved
@@ -87,12 +87,8 @@
   Kokkos::realloc(u0,    nmb, (nz4c), ncells3, ncells2, ncells1);
   Kokkos::realloc(u1,    nmb, (nz4c), ncells3, ncells2, ncells1);
   Kokkos::realloc(u_rhs, nmb, (nz4c), ncells3, ncells2, ncells1);
-<<<<<<< HEAD
   Kokkos::realloc(u_weyl,    nmb, (2), ncells3, ncells2, ncells1);
   Kokkos::realloc(u_adm_ints,    nmb, (4), ncells3, ncells2, ncells1);
-=======
-  Kokkos::realloc(u_weyl,nmb, (2), ncells3, ncells2, ncells1);
->>>>>>> 1d2e095e
 
   con.C.InitWithShallowSlice(u_con, I_CON_C);
   con.H.InitWithShallowSlice(u_con, I_CON_H);
