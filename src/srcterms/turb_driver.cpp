//========================================================================================
// AthenaXXX astrophysical plasma code
// Copyright(C) 2020 James M. Stone <jmstone@ias.edu> and the Athena code team
// Licensed under the 3-clause BSD License (the "LICENSE")
//========================================================================================
//! \file turb_driver.cpp
//  \brief implementation of functions in TurbulenceDriver

#include <algorithm>
#include <iostream>
#include <limits>
#include <memory>

#include "athena.hpp"
#include "parameter_input.hpp"
#include "coordinates/cell_locations.hpp"
#include "mesh/mesh.hpp"
#include "hydro/hydro.hpp"
#include "mhd/mhd.hpp"
#include "ion-neutral/ion-neutral.hpp"
#include "driver/driver.hpp"
#include "utils/random.hpp"
#include "eos/eos.hpp"
#include "eos/ideal_c2p_hyd.hpp"
#include "eos/ideal_c2p_mhd.hpp"
#include "turb_driver.hpp"
#include "globals.hpp"

//----------------------------------------------------------------------------------------
// constructor, initializes data structures and parameters

TurbulenceDriver::TurbulenceDriver(MeshBlockPack *pp, ParameterInput *pin) :
  pmy_pack(pp),
  force("force",1,1,1,1,1),
  force_tmp1("force_tmp1",1,1,1,1,1),
  force_tmp2("force_tmp2",1,1,1,1,1),
  aka("aka",1,1),akb("zssc",1,1),
  kx_mode("kx_mode",1),ky_mode("ky_mode",1),kz_mode("kz_mode",1),
  xcos("xcos",1,1,1),xsin("xsin",1,1,1),ycos("ycos",1,1,1),
  ysin("ysin",1,1,1),zcos("zcos",1,1,1),zsin("zsin",1,1,1) {
  // allocate memory for force registers
  int nmb = pmy_pack->nmb_thispack;
  auto &indcs = pmy_pack->pmesh->mb_indcs;
  int ncells1 = indcs.nx1 + 2*(indcs.ng);
  int ncells2 = (indcs.nx2 > 1)? (indcs.nx2 + 2*(indcs.ng)) : 1;
  int ncells3 = (indcs.nx3 > 1)? (indcs.nx3 + 2*(indcs.ng)) : 1;

  Kokkos::realloc(force, nmb, 3, ncells3, ncells2, ncells1);
  Kokkos::realloc(force_tmp1, nmb, 3, ncells3, ncells2, ncells1);
  Kokkos::realloc(force_tmp2, nmb, 3, ncells3, ncells2, ncells1);

  // range of modes including, corresponding to kmin and kmax
  nlow = pin->GetOrAddInteger("turb_driving", "nlow", 1);
  nhigh = pin->GetOrAddInteger("turb_driving", "nhigh", 3);
  // Peak of power when spectral form is parabolic, in units of 2*(PI/L)
  kpeak = pin->GetOrAddReal("turb_driving", "kpeak", 4.0*M_PI);
  // spect form - 1 for parabola, 2 for power-law
  spect_form = pin->GetOrAddInteger("turb_driving", "spect_form", 1);
  // driving type - 0 for 3D isotropic, 1 for xy plane
  driving_type = pin->GetOrAddInteger("turb_driving", "driving_type", 0);
  // min kz zero should be 0 for including kz modes and 1 for not including
  min_kz = pin->GetOrAddInteger("turb_driving", "min_kz", 0);
  max_kz = pin->GetOrAddInteger("turb_driving", "max_kz", nhigh);
  // power-law exponent for isotropic driving
  expo = pin->GetOrAddReal("turb_driving", "expo", 5.0/3.0);
  exp_prp = pin->GetOrAddReal("turb_driving", "exp_prp", 5.0/3.0);
  exp_prl = pin->GetOrAddReal("turb_driving", "exp_prl", 0.0);
  // energy injection rate
  dedt = pin->GetOrAddReal("turb_driving", "dedt", 0.0);
  // correlation time
  tcorr = pin->GetOrAddReal("turb_driving", "tcorr", 0.0);
  // update time for the turbulence driver
  dt_turb_update=pin->GetOrAddReal("turb_driving","dt_turb_update",0.01);
   //We'll match the code time-step within this value of dt_turb_update steps
  dt_turb_thresh=pin->GetOrAddReal("turb_driving","dt_turb_thresh",1e-6);
  // To store fraction of energy in solenoidal modes
  sol_fraction=pin->GetOrAddReal("turb_driving","sol_fraction",1.0);
  
  // random seed for turbulence driving (-1 = use time-based seed)
  rseed = pin->GetOrAddInteger("turb_driving", "rseed", -1);

  // drive with constant edot or constant acceleration
  constant_edot = pin->GetOrAddBoolean("turb_driving", "constant_edot", true);

  // spatially varying driving
  x_turb_scale_height = pin->GetOrAddReal("turb_driving", "x_turb_scale_height", -1.0);
  y_turb_scale_height = pin->GetOrAddReal("turb_driving", "y_turb_scale_height", -1.0);
  z_turb_scale_height = pin->GetOrAddReal("turb_driving", "z_turb_scale_height", -1.0);
  x_turb_center = pin->GetOrAddReal("turb_driving", "x_turb_center", 0.0);
  y_turb_center = pin->GetOrAddReal("turb_driving", "y_turb_center", 0.0);
  z_turb_center = pin->GetOrAddReal("turb_driving", "z_turb_center", 0.0);

  // decaying/constant energy injection - 1 for decaying, 2 continuously driven
  turb_flag = pin->GetOrAddInteger("turb_driving", "turb_flag", 2);
  if(turb_flag ==1) {
    tdriv_duration = pin->GetOrAddReal("turb_driving", "tdriv_duration", tcorr); // If not specified, drive for one correlation time
  }
  else {
    tdriv_duration = static_cast<Real>(std::numeric_limits<float>::max()); // For constantly stirred turbulence, set this to float max
  }
  tdriv_start = pin->GetOrAddReal("turb_driving", "tdriv_start", 0.); // If not specified, start driving at t=0
  if (global_variable::my_rank == 0){
    std::cout << "Initialising turbulence driving module" << std::endl <<
    " dedt = " << dedt << " tcorr = " << tcorr << " dt_turb_update = " << dt_turb_update << std::endl;
  }
  n_turb_updates_yet = 0;

  Real nlow_sqr = nlow*nlow;
  Real nhigh_sqr = nhigh*nhigh;

  mode_count = 0;

  int nkx, nky, nkz;
  Real nsqr;
  for (nkx = 0; nkx <= nhigh; nkx++) {
    for (nky = 0; nky <= nhigh; nky++) {
      for (nkz = min_kz; nkz <= max_kz; nkz++) {
        if (nkx == 0 && nky == 0 && nkz == 0) continue;
        nsqr = 0.0;
        bool flag_prl = true;
        if (driving_type == 0) {
          nsqr = SQR(nkx) + SQR(nky) + SQR(nkz);
        } else if (driving_type == 1) {
          nsqr = SQR(nkx) + SQR(nky);
          Real nprlsqr = SQR(nkz);
          if (nprlsqr >= nlow_sqr && nprlsqr <= nhigh_sqr) {
            flag_prl = true;
          } else {
            flag_prl = false;
          }
        }
        if (nsqr >= nlow_sqr && nsqr <= nhigh_sqr && flag_prl) {
          mode_count++;
        }
      }
    }
  }

  Kokkos::realloc(aka, 3, mode_count); // Amplitude of real component
  Kokkos::realloc(akb, 3, mode_count); // Amplitude of imaginary component

  Kokkos::realloc(kx_mode, mode_count);
  Kokkos::realloc(ky_mode, mode_count);
  Kokkos::realloc(kz_mode, mode_count);

  Kokkos::realloc(xcos, nmb, mode_count, ncells1);
  Kokkos::realloc(xsin, nmb, mode_count, ncells1);
  Kokkos::realloc(ycos, nmb, mode_count, ncells2);
  Kokkos::realloc(ysin, nmb, mode_count, ncells2);
  Kokkos::realloc(zcos, nmb, mode_count, ncells3);
  Kokkos::realloc(zsin, nmb, mode_count, ncells3);

  Initialize();
}

//----------------------------------------------------------------------------------------
// destructor

TurbulenceDriver::~TurbulenceDriver() {
}

//----------------------------------------------------------------------------------------
//! \fn  noid Initialize
//  \brief Function to initialize the driver

void TurbulenceDriver::Initialize() {
  Mesh *pm = pmy_pack->pmesh;
  int nmb = pmy_pack->nmb_thispack;
  auto &indcs = pmy_pack->pmesh->mb_indcs;
  int is = indcs.is, ie = indcs.ie;
  int js = indcs.js, je = indcs.je;
  int ks = indcs.ks, ke = indcs.ke;
  int ncells1 = indcs.nx1 + 2*(indcs.ng);
  int ncells2 = (indcs.nx2 > 1)? (indcs.nx2 + 2*(indcs.ng)) : 1;
  int ncells3 = (indcs.nx3 > 1)? (indcs.nx3 + 2*(indcs.ng)) : 1;
  int &nx1 = indcs.nx1;
  int &nx2 = indcs.nx2;
  int &nx3 = indcs.nx3;

  auto force_tmp1_ = force_tmp1;
  auto force_tmp2_ = force_tmp2;
  par_for("force_init_pgen",DevExeSpace(),
          0,nmb-1,0,2,0,ncells3-1,0,ncells2-1,0,ncells1-1,
  KOKKOS_LAMBDA(int m, int n, int k, int j, int i) {
    force_tmp1_(m,n,k,j,i) = 0.0;
  });

  rstate.idum = rseed;

  auto kx_mode_ = kx_mode;
  auto ky_mode_ = ky_mode;
  auto kz_mode_ = kz_mode;

  auto xcos_ = xcos;
  auto xsin_ = xsin;
  auto ycos_ = ycos;
  auto ysin_ = ysin;
  auto zcos_ = zcos;
  auto zsin_ = zsin;

  Real dkx, dky, dkz, kx, ky, kz;
  Real lx = pm->mesh_size.x1max - pm->mesh_size.x1min;
  Real ly = pm->mesh_size.x2max - pm->mesh_size.x2min;
  Real lz = pm->mesh_size.x3max - pm->mesh_size.x3min;
  dkx = 2.0*M_PI/lx;
  dky = 2.0*M_PI/ly;
  dkz = 2.0*M_PI/lz;

  int nmode = 0;
  int nkx, nky, nkz;
  Real nsqr;
  Real nlow_sqr = nlow*nlow;
  Real nhigh_sqr = nhigh*nhigh;
  for (nkx = 0; nkx <= nhigh; nkx++) {
    for (nky = 0; nky <= nhigh; nky++) {
      for (nkz = min_kz; nkz <= max_kz; nkz++) {
        if (nkx == 0 && nky == 0 && nkz == 0) continue;
        nsqr = 0.0;
        bool flag_prl = true;
        if (driving_type == 0) {
          nsqr = SQR(nkx) + SQR(nky) + SQR(nkz);
        } else if (driving_type == 1) {
          nsqr = SQR(nkx) + SQR(nky);
          Real nprlsqr = SQR(nkz);
          if (nprlsqr >= nlow_sqr && nprlsqr <= nhigh_sqr) {
            flag_prl = true;
          } else {
            flag_prl = false;
          }
        }
        if (nsqr >= nlow_sqr && nsqr <= nhigh_sqr && flag_prl) {
          kx = dkx*nkx;
          ky = dky*nky;
          kz = dkz*nkz;
          kx_mode_.h_view(nmode) = kx;
          ky_mode_.h_view(nmode) = ky;
          kz_mode_.h_view(nmode) = kz;
          nmode++;
        }
      }
    }
  }

  kx_mode_.template modify<HostMemSpace>();
  kx_mode_.template sync<DevExeSpace>();
  ky_mode_.template modify<HostMemSpace>();
  ky_mode_.template sync<DevExeSpace>();
  kz_mode_.template modify<HostMemSpace>();
  kz_mode_.template sync<DevExeSpace>();

  auto &size = pmy_pack->pmb->mb_size;
  auto &drivingtype = driving_type;

  par_for("xsin/xcos", DevExeSpace(),0,nmb-1,0,mode_count-1,is,ie,
  KOKKOS_LAMBDA(int m, int n, int i) {
    Real &x1min = size.d_view(m).x1min;
    Real &x1max = size.d_view(m).x1max;
<<<<<<< HEAD
    Real x1v = CellCenterX(i-is, nx1, x1min, x1max);
=======
    // Calculate global position from local MeshBlock position
    Real x1v_global = CellCenterX(i-is, nx1, x1min, x1max);
>>>>>>> c94ff788
    Real k1v = kx_mode_.d_view(n);
    xsin_(m,n,i) = sin(k1v*x1v);
    xcos_(m,n,i) = cos(k1v*x1v);
  });

  par_for("ysin/ycos", DevExeSpace(),0,nmb-1,0,mode_count-1,js,je,
  KOKKOS_LAMBDA(int m, int n, int j) {
    Real &x2min = size.d_view(m).x2min;
    Real &x2max = size.d_view(m).x2max;
<<<<<<< HEAD
    Real x2v = CellCenterX(j-js, nx2, x2min, x2max);
=======
    // Calculate global position from local MeshBlock position
    Real x2v_global = CellCenterX(j-js, nx2, x2min, x2max);
>>>>>>> c94ff788
    Real k2v = ky_mode_.d_view(n);
    ysin_(m,n,j) = sin(k2v*x2v);
    ycos_(m,n,j) = cos(k2v*x2v);
    if (ncells2-1 == 0) {
      ysin_(m,n,j) = 0.0;
      ycos_(m,n,j) = 1.0;
    }
  });

  par_for("zsin/zcos", DevExeSpace(),0,nmb-1,0,mode_count-1,ks,ke,
  KOKKOS_LAMBDA(int m, int n, int k) {
    Real &x3min = size.d_view(m).x3min;
    Real &x3max = size.d_view(m).x3max;
<<<<<<< HEAD
    Real x3v = CellCenterX(k-ks, nx3, x3min, x3max);
=======
    // Calculate global position from local MeshBlock position
    Real x3v_global = CellCenterX(k-ks, nx3, x3min, x3max);
>>>>>>> c94ff788
    Real k3v = kz_mode_.d_view(n);
    zsin_(m,n,k) = sin(k3v*x3v);
    zcos_(m,n,k) = cos(k3v*x3v);
    if (ncells3-1 == 0 || (drivingtype == 1)) {
      zsin_(m,n,k) = 0.0;
      zcos_(m,n,k) = 1.0;
    }
  });

  return;
}

//----------------------------------------------------------------------------------------
//! \fn  void IncludeModeEvolutionTasks
//  \brief Includes task in the operator split task list that constructs new modes with
//  random amplitudes and phases that can be used to evolve the force via an O-U process
//  Called by MeshBlockPack::AddPhysics() function

void TurbulenceDriver::IncludeInitializeModesTask(std::shared_ptr<TaskList> tl,
                                                  TaskID start) {
  //  We initialize the modes and update the forcing before the time integration loop
  auto id_init = tl->AddTask(&TurbulenceDriver::InitializeModes, this, start);
  auto id_add  = tl->AddTask(&TurbulenceDriver::UpdateForcing, this, id_init);
  return;
}

//----------------------------------------------------------------------------------------
//! \fn  void IncludeForcingTasks
//  \brief includes task in the stage_run task list for adding random forcing to fluid
//  as an explicit source terms in each stage of integrator
//  Called by MeshBlockPack::AddPhysics() function

void TurbulenceDriver::IncludeAddForcingTask(std::shared_ptr<TaskList> tl, TaskID start) {
  // These must be inserted after update task, but before the source terms
  // We apply the forcing in each step of the time integration,
  // note that we do not update the forcing in each RK stage
  if (pmy_pack->pionn == nullptr) {
    if (pmy_pack->phydro != nullptr) {
      auto id = tl->InsertTask(&TurbulenceDriver::AddForcing, this,
                              pmy_pack->phydro->id.rkupdt, pmy_pack->phydro->id.srctrms);
    }
    if (pmy_pack->pmhd != nullptr) {
      auto id = tl->InsertTask(&TurbulenceDriver::AddForcing, this,
                              pmy_pack->pmhd->id.rkupdt, pmy_pack->pmhd->id.srctrms);
    }
  } else {
    auto id = tl->InsertTask(&TurbulenceDriver::AddForcing, this,
                            pmy_pack->pionn->id.n_rkupdt, pmy_pack->pionn->id.n_flux);
  }

  return;
}

//----------------------------------------------------------------------------------------
//! \fn InitializeModes()
// \brief Initializes the turbulence driving modes, and so is only executed once at start of calculation.
// Cannot be included in constructor since (it seems) Kokkos::par_for not allowed in cons.

TaskStatus TurbulenceDriver::InitializeModes(Driver *pdrive, int stage) {
  Mesh *pm = pmy_pack->pmesh;
  auto &indcs = pmy_pack->pmesh->mb_indcs;
  int is = indcs.is, ie = indcs.ie;
  int js = indcs.js, je = indcs.je;
  int ks = indcs.ks, ke = indcs.ke;

  Real current_time=pm->time;
  int n_turb_updates_reqd = (int) (current_time/dt_turb_update) + 1;

  int nlow_sqr = SQR(nlow);
  int nhigh_sqr = SQR(nhigh);
  auto mode_count_ = mode_count;

  auto aka_ = aka;
  auto akb_ = akb;

  Real dkx, dky, dkz, kx, ky, kz;
  Real lx = pm->mesh_size.x1max - pm->mesh_size.x1min;
  Real ly = pm->mesh_size.x2max - pm->mesh_size.x2min;
  Real lz = pm->mesh_size.x3max - pm->mesh_size.x3min;
  dkx = 2.0*M_PI/lx;
  dky = 2.0*M_PI/ly;
  dkz = 2.0*M_PI/lz;

  Real &ex = expo;
  Real &ex_prp = exp_prp;
  Real &ex_prl = exp_prl;
  Real norm, kprl, kprp, kiso;
  Real khigh = nhigh*fmax(fmax(dkx,dky),dkz);
  Real klow  = nlow *fmin(fmin(dkx,dky),dkz);
  Real parab_prefact = -4.0 / pow(khigh-klow,2.0);
  Real &k_peak = kpeak;

  // Now compute new force using new random amplitudes and phases
  // no need to evolve force_new if dt_turb_update hasn't passed since the last update

  if ((current_time < tdriv_duration) || turb_flag != 1){ // Update the forcing only if the driving is continuous or t<tdriv_duration

    for(int i_turb_update = n_turb_updates_yet; i_turb_update < n_turb_updates_reqd; i_turb_update++){
      if (global_variable::my_rank == 0) std::cout << "i_turb_update = " << i_turb_update << std::endl;

      auto force_tmp2_ = force_tmp2;
      int &nmb = pmy_pack->nmb_thispack;

      // Zero out new force array
      par_for("force_init", DevExeSpace(),0,nmb-1,0,2,ks,ke,js,je,is,ie,
      KOKKOS_LAMBDA(int m, int n, int k, int j, int i) {
        force_tmp2_(m,n,k,j,i) = 0.0;
      });

      // if (global_variable::my_rank == 0) std::cout << "force_tmp2_ zeroed." << std::endl;

      int no_dir=3;
      int nmode = 0;
      int nkx, nky, nkz, nsqr;

      for (nkx = 0; nkx <= nhigh; nkx++) {
        for (nky = 0; nky <= nhigh; nky++) {
          for (nkz = min_kz; nkz <= max_kz; nkz++) {
            if (nkx == 0 && nky == 0 && nkz == 0) continue;
            norm = 0.0;
            nsqr = 0.0;
            bool flag_prl = true;
            if (driving_type == 0) {
              nsqr = SQR(nkx) + SQR(nky) + SQR(nkz);
            } else if (driving_type == 1) {
              nsqr = SQR(nkx) + SQR(nky);
              Real nprlsqr = SQR(nkz);
              if (nprlsqr >= nlow_sqr && nprlsqr <= nhigh_sqr) {
                flag_prl = true;
              } else {
                flag_prl = false;
              }
            }
            if (nsqr >= nlow_sqr && nsqr <= nhigh_sqr && flag_prl) {
              kx = dkx*nkx;
              ky = dky*nky;
              kz = dkz*nkz;

              Real k[3] = {kx, ky, kz};


              // Generate Fourier amplitudes

              if (driving_type == 0) {

              kiso = sqrt(SQR(kx) + SQR(ky) + SQR(kz));
              if (kiso > 1e-16) {
                if(spect_form==2) norm = 1.0/pow(kiso,(ex+2.0)/2.0); // power-law driving
                else if (spect_form==1)
                {
                  norm = fabs(parab_prefact*pow(kiso-k_peak,2.0)+1.0);// parabola in k-space
                  norm = pow(norm,0.5) * pow(k_peak/kiso, ((int)no_dir-1)/2.);
                }
                else {
                norm = 0.0;
                }
              } else {
                norm = 0.0;
              }
              } else if (driving_type == 1) {
                no_dir = 2;
                kprl = sqrt(SQR(kx));
                kprp = sqrt(SQR(ky) + SQR(kz));
                if (kprl > 1e-16 && kprp > 1e-16) {
                  if(spect_form==2) norm = 1.0/pow(kprp,(ex_prp+1.0)/2.0)/pow(kprl,ex_prl/2.0);

                  else if (spect_form==1)
                  {
                    norm = fabs(parab_prefact*pow(kprp-k_peak,2.0)+1.0);// parabola in kperp-space
                    norm = pow(norm,0.5) * pow(k_peak/kprp, ((int)no_dir-1)/2.);
                  }
                } else {
                  norm = 0.0;
                }
              }
              Real ka = 0.0;
              Real kb = 0.0;

              for (int dir = 0; dir < no_dir; dir ++){
                aka_.h_view(dir,nmode) = norm*RanGaussianSt(&(rstate));
                akb_.h_view(dir,nmode) = norm*RanGaussianSt(&(rstate));

                // ka = ka + k[dir]*aka_.h_view(dir,nmode);
                // kb = kb + k[dir]*akb_.h_view(dir,nmode);
                ka = ka + k[dir]*akb_.h_view(dir,nmode);
                kb = kb + k[dir]*aka_.h_view(dir,nmode);
              }

              // Now decompose into solenoidal/compressive modes
              if(norm > 0.){
                for (int dir = 0; dir < no_dir; dir ++){
                  Real diva = k[dir]*ka/SQR(kiso);
                  Real divb = k[dir]*kb/SQR(kiso);

                  Real curla = aka_.h_view(dir,nmode) - divb;
                  Real curlb = akb_.h_view(dir,nmode) - diva;
                  aka_.h_view(dir,nmode) = sol_fraction*curla+(1.0-sol_fraction)*divb;
                  akb_.h_view(dir,nmode) = sol_fraction*curlb+(1.0-sol_fraction)*diva;
                }
              }

              nmode++;
            }
          }
        }
      }
      // if (global_variable::my_rank == 0) std::cout << "Sines and cosines updated on host" << std::endl;

      aka_.template modify<HostMemSpace>();
      aka_.template sync<DevExeSpace>();
      akb_.template modify<HostMemSpace>();
      akb_.template sync<DevExeSpace>();

      // if (global_variable::my_rank == 0) std::cout << "Sines and cosines updated on device" << std::endl;
      auto xcos_ = xcos;
      auto xsin_ = xsin;
      auto ycos_ = ycos;
      auto ysin_ = ysin;
      auto zcos_ = zcos;
      auto zsin_ = zsin;

<<<<<<< HEAD
      for (int n=0; n<mode_count_; n++) {
        par_for("force_compute", DevExeSpace(),0,nmb-1,ks,ke,js,je,is,ie,
        KOKKOS_LAMBDA(int m, int k, int j, int i) {
          Real forc_real = ( xcos_(m,n,i)*ycos_(m,n,j) - xsin_(m,n,i)*ysin_(m,n,j) ) * zcos_(m,n,k) -
                      ( xsin_(m,n,i)*ycos_(m,n,j) + xcos_(m,n,i)*ysin_(m,n,j) ) * zsin_(m,n,k);
          Real forc_imag = ( ycos_(m,n,j)*zsin_(m,n,k) + ysin_(m,n,j)*zcos_(m,n,k) ) * xcos_(m,n,i) +
                      ( ycos_(m,n,j)*zcos_(m,n,k) - ysin_(m,n,j)*zsin_(m,n,k) ) * xsin_(m,n,i);
          for (int dir = 0; dir < no_dir; dir ++){
            force_tmp2_(m,dir,k,j,i) += aka_.d_view(dir,n)*forc_real - akb_.d_view(dir,n)*forc_imag;
=======
      // Use precomputed basis functions for SFB
      auto sfb_basis_real_ = sfb_vector_basis_real;
      auto sfb_basis_imag_ = sfb_vector_basis_imag;
      auto basis_type = basis_type_;
      
      for (int n=0; n<mode_count; n++) {
        par_for("force_compute", DevExeSpace(),0,nmb-1,ks,ke,js,je,is,ie,
        KOKKOS_LAMBDA(int m, int k, int j, int i) {
          if (basis_type == TurbBasis::Cartesian) {
            Real forc_real = ( xcos_(m,n,i)*ycos_(m,n,j) - xsin_(m,n,i)*ysin_(m,n,j) ) * zcos_(m,n,k) -
                            ( xsin_(m,n,i)*ycos_(m,n,j) + xcos_(m,n,i)*ysin_(m,n,j) ) * zsin_(m,n,k);
            Real forc_imag = ( ycos_(m,n,j)*zsin_(m,n,k) + ysin_(m,n,j)*zcos_(m,n,k) ) * xcos_(m,n,i) +
                            ( ycos_(m,n,j)*zcos_(m,n,k) - ysin_(m,n,j)*zsin_(m,n,k) ) * xsin_(m,n,i);
            for (int dir = 0; dir < 3; dir ++){
              force_tmp2_(m,dir,k,j,i) += aka_.d_view(dir,n)*forc_real - akb_.d_view(dir,n)*forc_imag;
            }
          } else {
            // SFB basis - use precomputed vector spherical harmonics
            for (int dir = 0; dir < 3; dir ++){
              Real basis_real = sfb_basis_real_(n,dir,k,j,i);
              Real basis_imag = sfb_basis_imag_(n,dir,k,j,i);
              force_tmp2_(m,dir,k,j,i) += aka_.d_view(dir,n)*basis_real - akb_.d_view(dir,n)*basis_imag;
            }
>>>>>>> c94ff788
          }
        });
      }
      // if (global_variable::my_rank == 0) std::cout << "force_tmp2_ computed." << std::endl;
      // Let's skip the momentum subtraction during restarts -- or alternatively move this to add force
      Real fcorr, gcorr;
      if ((tcorr <= 1e-6) || (i_turb_update==0)) {  // use whitenoise
        fcorr = 0.0;
        gcorr = 1.0;
      } else {
        fcorr = std::exp(-dt_turb_update/tcorr);
        gcorr = std::sqrt(1.0 - fcorr*fcorr);
      }
      // update force if number of required steps is greater than 1
      auto force_tmp1_ = force_tmp1;
      par_for("OU_process", DevExeSpace(),0,nmb-1,0,2,ks,ke,js,je,is,ie,
      KOKKOS_LAMBDA(int m, int n, int k, int j, int i) {
        force_tmp1_(m,n,k,j,i) = fcorr*force_tmp1_(m,n,k,j,i) + gcorr*force_tmp2_(m,n,k,j,i);
      });
    } // end of for loop over i_turb_update
  }
  n_turb_updates_yet = n_turb_updates_reqd;
  return TaskStatus::complete;
}

//----------------------------------------------------------------------------------------
//! \fn Update forcing
//
// @brief Updates the forcing applied in the turbulence driver.
//
// This function updates the forcing applied in the turbulence driver,
// It initializes various parameters and arrays, scales the forcing, and
// handles momentum and energy updates. Additionally, it supports two-fluid
// and magnetohydrodynamic (MHD) scenarios.
// It is called before the time integrator. The acceleration field is fixed
// for the sub-steps of the RK integrator.
//
// @param pdrive Pointer to the driver object.
// @param stage The current stage of the driver.
// @return TaskStatus indicating the completion status of the task.
//
// The function performs the following main steps:
// 1. Copies values from temporary force array to the main force array.
// 2. Applies Gaussian weighting to the forcing in x, y, and z directions if requested.
// 3. Computes net momentum and applies corrections to ensure momentum conservation.
// 4. Scales the forcing to input dedt.
//

TaskStatus TurbulenceDriver::UpdateForcing(Driver *pdrive, int stage) {
  Mesh *pm = pmy_pack->pmesh;
  auto &indcs = pmy_pack->pmesh->mb_indcs;
  int is = indcs.is, ie = indcs.ie;
  int js = indcs.js, je = indcs.je;
  int ks = indcs.ks, ke = indcs.ke;
  int &nmb = pmy_pack->nmb_thispack;
  int &nx1 = indcs.nx1;
  int &nx2 = indcs.nx2;
  int &nx3 = indcs.nx3;

  Real dt = pm->dt;
  Real current_time=pm->time;

  bool scale_forcing = true;

  DvceArray5D<Real> u0, u0_;
  DvceArray5D<Real> w0, w0_;
  if (pmy_pack->phydro != nullptr) u0 = (pmy_pack->phydro->u0);
  if (pmy_pack->phydro != nullptr) w0 = (pmy_pack->phydro->w0);
  if (pmy_pack->pmhd != nullptr) u0 = (pmy_pack->pmhd->u0);
  if (pmy_pack->pmhd != nullptr) w0 = (pmy_pack->pmhd->w0);
  bool flag_twofl = false;
  if (pmy_pack->pionn != nullptr) {
    u0 = (pmy_pack->phydro->u0);
    u0_ = (pmy_pack->pmhd->u0);
    w0 = (pmy_pack->phydro->w0);
    w0_ = (pmy_pack->pmhd->w0);
    flag_twofl = true;
  }

  auto force_ = force;
  auto force_tmp1_ = force_tmp1;

  const int nmkji = nmb*nx3*nx2*nx1;
  const int nkji = nx3*nx2*nx1;
  const int nji  = nx2*nx1;
  auto &size = pmy_pack->pmb->mb_size;

  auto x_turb_scale_height_ = x_turb_scale_height;
  auto y_turb_scale_height_ = y_turb_scale_height;
  auto z_turb_scale_height_ = z_turb_scale_height;
  auto x_turb_center_ = x_turb_center;
  auto y_turb_center_ = y_turb_center;
  auto z_turb_center_ = z_turb_center;

  // Copy values of force_tmp1 into force array
  // perform operations such as normalisation,
  // momentum subtraction directly on the force array

  // if (global_variable::my_rank == 0) std::cout << " norm_factor = " << norm_factor << std::endl;

  if ((pm->ncycle >=1) && ((current_time < tdriv_duration) || turb_flag != 1))
  {
    // Update the forcing and add momentum and energy only if the driving is continuous or t < tdriv_duration
    par_for("force_OU_process",DevExeSpace(),0,nmb-1,ks,ke,js,je,is,ie,
    KOKKOS_LAMBDA(int m, int k, int j, int i) {
      force_(m,0,k,j,i) = force_tmp1_(m,0,k,j,i);
      force_(m,1,k,j,i) = force_tmp1_(m,1,k,j,i);
      force_(m,2,k,j,i) = force_tmp1_(m,2,k,j,i);
    });

    // Weight the forcing by a Gaussian in each direction, if requested
    // First for the x direction
    if (x_turb_scale_height_ > 0) {
      par_for("force_OU_process",DevExeSpace(),0,nmb-1,ks,ke,js,je,is,ie,
      KOKKOS_LAMBDA(int m, int k, int j, int i) {
        Real &x1min = size.d_view(m).x1min;
        Real &x1max = size.d_view(m).x1max;
        Real x1v = CellCenterX(i-is, nx1, x1min, x1max);
        force_(m,0,k,j,i) *= std::exp(-SQR(x1v-x_turb_center_)/(2*SQR(x_turb_scale_height_)));
        force_(m,1,k,j,i) *= std::exp(-SQR(x1v-x_turb_center_)/(2*SQR(x_turb_scale_height_)));
        force_(m,2,k,j,i) *= std::exp(-SQR(x1v-x_turb_center_)/(2*SQR(x_turb_scale_height_)));
      });
    }
    // Now for the y direction
    if (y_turb_scale_height_ > 0) {
      par_for("force_OU_process",DevExeSpace(),0,nmb-1,ks,ke,js,je,is,ie,
      KOKKOS_LAMBDA(int m, int k, int j, int i) {
        Real &x2min = size.d_view(m).x2min;
        Real &x2max = size.d_view(m).x2max;
        Real x2v = CellCenterX(j-js, nx2, x2min, x2max);
        force_(m,0,k,j,i) *= std::exp(-SQR(x2v-y_turb_center_)/(2*SQR(y_turb_scale_height_)));
        force_(m,1,k,j,i) *= std::exp(-SQR(x2v-y_turb_center_)/(2*SQR(y_turb_scale_height_)));
        force_(m,2,k,j,i) *= std::exp(-SQR(x2v-y_turb_center_)/(2*SQR(y_turb_scale_height_)));
      });
    }
    // Now for the z direction
    if (z_turb_scale_height_ > 0) {
      par_for("force_OU_process",DevExeSpace(),0,nmb-1,ks,ke,js,je,is,ie,
      KOKKOS_LAMBDA(int m, int k, int j, int i) {
        Real &x3min = size.d_view(m).x3min;
        Real &x3max = size.d_view(m).x3max;
        Real x3v = CellCenterX(k-ks, nx3, x3min, x3max);
        force_(m,0,k,j,i) *= std::exp(-SQR(x3v-z_turb_center_)/(2*SQR(z_turb_scale_height_)));
        force_(m,1,k,j,i) *= std::exp(-SQR(x3v-z_turb_center_)/(2*SQR(z_turb_scale_height_)));
        force_(m,2,k,j,i) *= std::exp(-SQR(x3v-z_turb_center_)/(2*SQR(z_turb_scale_height_)));
      });
    }

    Real t0 = 0.0, t1 = 0.0, t2 = 0.0, t3 = 0.0;
    Kokkos::parallel_reduce("net_mom_1", Kokkos::RangePolicy<>(DevExeSpace(),0,nmkji),
    KOKKOS_LAMBDA(const int &idx, Real &sum_t0, Real &sum_t1,
                                  Real &sum_t2, Real &sum_t3) {
      // compute n,k,j,i indices of thread
      int m = (idx)/nkji;
      int k = (idx - m*nkji)/nji;
      int j = (idx - m*nkji - k*nji)/nx1;
      int i = (idx - m*nkji - k*nji - j*nx1) + is;
      k += ks;
      j += js;
      Real vol = size.d_view(m).dx1*size.d_view(m).dx2*size.d_view(m).dx3;
      Real den = u0(m,IDN,k,j,i);
      if (flag_twofl) {
        den += u0_(m,IDN,k,j,i);
      }
      sum_t0 += den*vol;
      sum_t1 += den*force_(m,0,k,j,i)*vol;
      sum_t2 += den*force_(m,1,k,j,i)*vol;
      sum_t3 += den*force_(m,2,k,j,i)*vol;
    }, Kokkos::Sum<Real>(t0), Kokkos::Sum<Real>(t1),
      Kokkos::Sum<Real>(t2), Kokkos::Sum<Real>(t3));


  #if MPI_PARALLEL_ENABLED
    Real m[4], gm[4];
    m[0] = t0; m[1] = t1; m[2] = t2; m[3] = t3;
    MPI_Allreduce(m, gm, 4, MPI_DOUBLE, MPI_SUM, MPI_COMM_WORLD);
    t0 = gm[0]; t1 = gm[1]; t2 = gm[2]; t3 = gm[3];
  #endif

    par_for("force_remove_net_mom", DevExeSpace(),0,nmb-1,ks,ke,js,je,is,ie,
    KOKKOS_LAMBDA(int m, int k, int j, int i) {
      force_(m,0,k,j,i) -= t1/t0;
      force_(m,1,k,j,i) -= t2/t0;
      force_(m,2,k,j,i) -= t3/t0;
    });

    t0 = 0.0;
    t1 = 0.0;
    Real totvol=0.0;
    bool flag_constant_edot = constant_edot;
    Kokkos::parallel_reduce("net_mom_2", Kokkos::RangePolicy<>(DevExeSpace(),0,nmkji),
    KOKKOS_LAMBDA(const int &idx, Real &sum_t0, Real &sum_t1, Real &totvol_) {
      // compute n,k,j,i indices of thread
      int m = (idx)/nkji;
      int k = (idx - m*nkji)/nji;
      int j = (idx - m*nkji - k*nji)/nx1;
      int i = (idx - m*nkji - k*nji - j*nx1) + is;
      k += ks;
      j += js;
      Real vol = size.d_view(m).dx1*size.d_view(m).dx2*size.d_view(m).dx3;

      Real den  = u0(m,IDN,k,j,i);
      Real mom1 = u0(m,IM1,k,j,i);
      Real mom2 = u0(m,IM2,k,j,i);
      Real mom3 = u0(m,IM3,k,j,i);
      if (flag_twofl) {
        den  += u0_(m,IDN,k,j,i);
        mom1 += u0_(m,IM1,k,j,i);
        mom2 += u0_(m,IM2,k,j,i);
        mom3 += u0_(m,IM3,k,j,i);
      }
      Real a1 = force_(m,0,k,j,i);
      Real a2 = force_(m,1,k,j,i);
      Real a3 = force_(m,2,k,j,i);

      if (flag_constant_edot){
        sum_t0 += den*0.5*(a1*a1 + a2*a2 + a3*a3)*dt*vol;
        sum_t1 += (mom1*a1 + mom2*a2 + mom3*a3)*vol;
      } else {
        sum_t0 += 0.5*(a1*a1 + a2*a2 + a3*a3)*dt;
        sum_t1 += 0.0;
      }
      totvol_ += vol;
    }, Kokkos::Sum<Real>(t0), Kokkos::Sum<Real>(t1), Kokkos::Sum<Real>(totvol));

  #if MPI_PARALLEL_ENABLED
    m[0] = t0; m[1] = t1; m[2] = totvol;
    MPI_Allreduce(m, gm, 3, MPI_DOUBLE, MPI_SUM, MPI_COMM_WORLD);
    t0 = gm[0]; t1 = gm[1]; totvol = gm[2];
  #endif

    t0 = std::max(t0, 1.0e-20);

    Real m0 = t0;
    Real m1 = t1;

    Real s;
    if (constant_edot) {
      // 1/2 rho (s vdot dt)^2 / dt + rho (s vdot dt).v / dt = dedt
      if (m1 >= 0) {
        s = -m1/2./m0 + sqrt(m1*m1/4./m0/m0 + dedt/m0);
      } else {
        s = m1/2./m0 + sqrt(m1*m1/4./m0/m0 + dedt/m0);
      }
    } else {
      // 1/2 rho (s vdot dt)^2 / dt = dedt
      // s = sqrt(dedt * dt / (1/2 rho (vdot dt)^2))
      // s = sqrt(dedt / (1/2 rho vdot^2 dt))
      s = sqrt(dedt/m0);
    }
    // if (global_variable::my_rank == 0) {
    //   std::cout << " -m1/2./m0 + sqrt(m1*m1/4./m0/m0 + dedt/m0) = " << -m1/2./m0 + sqrt(m1*m1/4./m0/m0 + dedt/m0)
    //             << " m1/2./m0 + sqrt(m1*m1/4./m0/m0 + dedt/m0) = " <<   m1/2./m0 + sqrt(m1*m1/4./m0/m0 + dedt/m0)
    //             << " sqrt(dedt/m0) = " << sqrt(dedt/m0) << std::endl;
    // }
    if (scale_forcing){
      par_for("force_norm", DevExeSpace(),0,nmb-1,ks,ke,js,je,is,ie,
      KOKKOS_LAMBDA(int m, int k, int j, int i) {
        force_(m,0,k,j,i) *= s;
        force_(m,1,k,j,i) *= s;
        force_(m,2,k,j,i) *= s;
      });
    }
  }
  else { // set force to zero
    par_for("force_zero",DevExeSpace(),0,nmb-1,ks,ke,js,je,is,ie,
    KOKKOS_LAMBDA(int m, int k, int j, int i) {
      force_(m,0,k,j,i) = 0.0;
      force_(m,1,k,j,i) = 0.0;
      force_(m,2,k,j,i) = 0.0;
    });
  }

  return TaskStatus::complete;
}

//----------------------------------------------------------------------------------------
//! \fn apply forcing

//
// @brief Adds forcing in the turbulence driver.
//
// This function applies forcing in the turbulence driver based on the provided
// driver and stage. It updates the conserved variables with the applied forces
// and handles both relativistic and non-relativistic cases. Additionally, it
// supports two-fluid and magnetohydrodynamic (MHD) scenarios.
//
// @param pdrive Pointer to the driver object.
// @param stage The current stage of the driver.
// @return TaskStatus indicating the completion status of the task.
//
// The function performs the following main steps:
// 1. Applies forcing to the conserved variables using a parallel loop.
// 2. Handles relativistic transformations if required.
//

TaskStatus TurbulenceDriver::AddForcing(Driver *pdrive, int stage) {
  Mesh *pm = pmy_pack->pmesh;
  auto &indcs = pmy_pack->pmesh->mb_indcs;
  int is = indcs.is, ie = indcs.ie;
  int js = indcs.js, je = indcs.je;
  int ks = indcs.ks, ke = indcs.ke;
  int &nmb = pmy_pack->nmb_thispack;
  int &nx1 = indcs.nx1;
  int &nx2 = indcs.nx2;
  int &nx3 = indcs.nx3;

  Real dt = pm->dt;
  Real bdt = (pdrive->beta[stage-1])*dt;
  Real current_time=pm->time;

  EquationOfState *peos;

  DvceArray5D<Real> u0, u0_;
  DvceArray5D<Real> w0, w0_;
  DvceFaceFld4D<Real> *bcc0;
  if (pmy_pack->phydro != nullptr) u0 = (pmy_pack->phydro->u0);
  if (pmy_pack->phydro != nullptr) w0 = (pmy_pack->phydro->w0);
  if (pmy_pack->phydro != nullptr) peos = (pmy_pack->phydro->peos);
  if (pmy_pack->pmhd != nullptr) u0 = (pmy_pack->pmhd->u0);
  if (pmy_pack->pmhd != nullptr) w0 = (pmy_pack->pmhd->w0);
  if (pmy_pack->pmhd != nullptr) bcc0 = &(pmy_pack->pmhd->b0);
  if (pmy_pack->pmhd != nullptr) peos = pmy_pack->pmhd->peos;
  bool flag_twofl = false;
  if (pmy_pack->pionn != nullptr) {
    u0 = (pmy_pack->phydro->u0);
    u0_ = (pmy_pack->pmhd->u0);
    w0 = (pmy_pack->phydro->w0);
    w0_ = (pmy_pack->pmhd->w0);
    flag_twofl = true;
  }

  bool flag_relativistic = pmy_pack->pcoord->is_special_relativistic;

  auto force_ = force;
  const int nmkji = nmb*nx3*nx2*nx1;
  const int nkji = nx3*nx2*nx1;
  const int nji  = nx2*nx1;

  auto &eos = peos->eos_data;

  if ((current_time < tdriv_duration) || turb_flag != 1)
  {
    par_for("push",DevExeSpace(),0,nmb-1,ks,ke,js,je,is,ie,
    KOKKOS_LAMBDA(int m, int k, int j, int i) {
      Real a1 = force_(m,0,k,j,i);
      Real a2 = force_(m,1,k,j,i);
      Real a3 = force_(m,2,k,j,i);

      Real den = w0(m,IDN,k,j,i);
      auto &ux = w0(m,IVX,k,j,i);
      auto &uy = w0(m,IVY,k,j,i);
      auto &uz = w0(m,IVZ,k,j,i);

      Real Fv = (a1*ux + a2*uy + a3*uz);
      if (flag_relativistic) {
        // Compute Lorentz factor
        Real ut = 1. + ux*ux + uy*uy + uz*uz;
        ut = sqrt(ut);
        den /= ut;
        Fv = (a1*ux + a2*uy + a3*uz)/ut;
      }
      u0(m,IM1,k,j,i) += den*a1*bdt;
      u0(m,IM2,k,j,i) += den*a2*bdt;
      u0(m,IM3,k,j,i) += den*a3*bdt;
      if (eos.is_ideal) {
        u0(m,IEN,k,j,i) += (Fv+0.5*(a1*a1+a2*a2+a3*a3)*bdt)*den*bdt;
        // u0(m,IEN,k,j,i) += Fv*den*bdt;
      }

      if (flag_twofl) {
        den = u0_(m,IDN,k,j,i);
        u0_(m,IM1,k,j,i) += den*a1*bdt;
        u0_(m,IM2,k,j,i) += den*a2*bdt;
        u0_(m,IM3,k,j,i) += den*a3*bdt;
        u0_(m,IEN,k,j,i) += (Fv+0.5*(a1*a1+a2*a2+a3*a3)*dt)*den*bdt;
        // u0_(m,IEN,k,j,i) += Fv*den*bdt;
      }
    });

    // Relativistic case will require a Lorentz transformation
    if (flag_relativistic) {
      if (pmy_pack->pmhd != nullptr) {
        auto &b = *bcc0;

        par_for("net_mom_4",DevExeSpace(),0,nmb-1,ks,ke,js,je,is,ie,
        KOKKOS_LAMBDA(int m, int k, int j, int i) {
          // load single state conserved variables
          MHDCons1D u;
          u.d = u0(m,IDN,k,j,i);
          u.mx = u0(m,IM1,k,j,i);
          u.my = u0(m,IM2,k,j,i);
          u.mz = u0(m,IM3,k,j,i);
          u.e = u0(m,IEN,k,j,i);

          u.bx = 0.5*(b.x1f(m,k,j,i) + b.x1f(m,k,j,i+1));
          u.by = 0.5*(b.x2f(m,k,j,i) + b.x2f(m,k,j+1,i));
          u.bz = 0.5*(b.x3f(m,k,j,i) + b.x3f(m,k+1,j,i));

          // Compute (S^i S_i) (eqn C2)
          Real s2 = SQR(u.mx) + SQR(u.my) + SQR(u.mz);
          Real b2 = SQR(u.bx) + SQR(u.by) + SQR(u.bz);
          Real rpar = (u.bx*u.mx + u.by*u.my + u.bz*u.mz)/u.d;

          // call c2p function
          // (inline function in ideal_c2p_mhd.hpp file)
          HydPrim1D w;
          bool dfloor_used = false, efloor_used = false;
          //bool vceiling_used = false;
          bool c2p_failure = false;
          int iter_used = 0;
          SingleC2P_IdealSRMHD(u, eos, s2, b2, rpar, w, dfloor_used,
                              efloor_used, c2p_failure, iter_used);
          // apply velocity ceiling if necessary
          Real lor = sqrt(1.0 + SQR(w.vx) + SQR(w.vy) + SQR(w.vz));
          if (lor > eos.gamma_max) {
            //vceiling_used = true;
            Real factor = sqrt((SQR(eos.gamma_max) - 1.0) / (SQR(lor) - 1.0));
            w.vx *= factor;
            w.vy *= factor;
            w.vz *= factor;
          }

          // Temporarily store primitives in conserved state
          u0(m,IDN,k,j,i) = w.d;
          u0(m,IM1,k,j,i) = w.vx;
          u0(m,IM2,k,j,i) = w.vy;
          u0(m,IM3,k,j,i) = w.vz;
          u0(m,IEN,k,j,i) = w.e;
        });
      } else {
        auto &eos = peos->eos_data;

        par_for("net_mom_4",DevExeSpace(),0,nmb-1,ks,ke,js,je,is,ie,
        KOKKOS_LAMBDA(int m, int k, int j, int i) {
          // load single state conserved variables
          HydCons1D u;
          u.d = u0(m,IDN,k,j,i);
          u.mx = u0(m,IM1,k,j,i);
          u.my = u0(m,IM2,k,j,i);
          u.mz = u0(m,IM3,k,j,i);
          u.e = u0(m,IEN,k,j,i);

          // Compute (S^i S_i) (eqn C2)
          Real s2 = SQR(u.mx) + SQR(u.my) + SQR(u.mz);

          // call c2p function
          // (inline function in ideal_c2p_mhd.hpp file)
          HydPrim1D w;
          bool dfloor_used = false, efloor_used = false;
          //bool vceiling_used = false;
          bool c2p_failure = false;
          int iter_used = 0;
          SingleC2P_IdealSRHyd(u, eos, s2, w, dfloor_used, efloor_used,
                              c2p_failure, iter_used);
          // apply velocity ceiling if necessary
          Real lor = sqrt(1.0 + SQR(w.vx) + SQR(w.vy) + SQR(w.vz));
          if (lor > eos.gamma_max) {
            //vceiling_used = true;
            Real factor = sqrt((SQR(eos.gamma_max) - 1.0) / (SQR(lor) - 1.0));
            w.vx *= factor;
            w.vy *= factor;
            w.vz *= factor;
          }

          u0(m,IDN,k,j,i) = w.d;
          u0(m,IM1,k,j,i) = w.vx;
          u0(m,IM2,k,j,i) = w.vy;
          u0(m,IM3,k,j,i) = w.vz;
          u0(m,IEN,k,j,i) = w.e;
        });
      }

      // remove net momentum
      Real t0 = 0.0, t1 = 0.0, t2 = 0.0, t3 = 0.0;
      Kokkos::parallel_reduce("net_mom_3", Kokkos::RangePolicy<>(DevExeSpace(), 0, nmkji),
      KOKKOS_LAMBDA(const int &idx, Real &sum_t0, Real &sum_t1, Real &sum_t2,
                    Real &sum_t3) {
        // compute n,k,j,i indices of thread
        int m = (idx)/nkji;
        int k = (idx - m*nkji)/nji;
        int j = (idx - m*nkji - k*nji)/nx1;
        int i = (idx - m*nkji - k*nji - j*nx1) + is;
        k += ks;
        j += js;

        Real u_t = sqrt(1. + u0(m,IVX,k,j,i)*u0(m,IVX,k,j,i) +
                            u0(m,IVY,k,j,i)*u0(m,IVY,k,j,i) +
                            u0(m,IVZ,k,j,i)*u0(m,IVZ,k,j,i));

        Real den = u0(m,IDN,k,j,i)*u_t;
        Real mom1 = den*u0(m,IVX,k,j,i);
        Real mom2 = den*u0(m,IVY,k,j,i);
        Real mom3 = den*u0(m,IVZ,k,j,i);

        sum_t0 += den;
        sum_t1 += mom1;
        sum_t2 += mom2;
        sum_t3 += mom3;
      }, Kokkos::Sum<Real>(t0), Kokkos::Sum<Real>(t1),
        Kokkos::Sum<Real>(t2), Kokkos::Sum<Real>(t3));

    #if MPI_PARALLEL_ENABLED
      Real m[4], gm[4];
      m[0] = t0; m[1] = t1; m[2] = t2; m[3] = t3;
      MPI_Allreduce(m, gm, 4, MPI_DOUBLE, MPI_SUM, MPI_COMM_WORLD);
      t0 = gm[0]; t1 = gm[1]; t2 = gm[2]; t3 = gm[3];
    #endif

      // Compute average velocity
      Real uA_x = t1/t0;
      Real uA_y = t2/t0;
      Real uA_z = t3/t0;

      Real uA_0 = sqrt(1. + uA_x*uA_x + uA_y*uA_y + uA_z*uA_z);
      Real betaA = sqrt(uA_x*uA_x + uA_y*uA_y + uA_z*uA_z)/uA_0;

      Real vx = uA_x/uA_0;
      Real vy = uA_y/uA_0;
      Real vz = uA_z/uA_0;

      // LIMIT temp

      if (pmy_pack->pmhd != nullptr) {
        auto &b = *bcc0;
        auto &eos = peos->eos_data;

        par_for("net_mom_4",DevExeSpace(),0,nmb-1,ks,ke,js,je,is,ie,
        KOKKOS_LAMBDA(int m, int k, int j, int i) {
          u0(m,IEN,k,j,i) = fmin(u0(m,IEN,k,j,i), 40.*u0(m,IDN,k,j,i));

          // load single state conserved variables
          MHDPrim1D u;
          u.d = u0(m,IDN,k,j,i);
          u.vx = u0(m,IM1,k,j,i);
          u.vy = u0(m,IM2,k,j,i);
          u.vz = u0(m,IM3,k,j,i);
          u.e = u0(m,IEN,k,j,i);

          u.bx = 0.5*(b.x1f(m,k,j,i) + b.x1f(m,k,j,i+1));
          u.by = 0.5*(b.x2f(m,k,j,i) + b.x2f(m,k,j+1,i));
          u.bz = 0.5*(b.x3f(m,k,j,i) + b.x3f(m,k+1,j,i));

          HydCons1D u_out;
          SingleP2C_IdealSRMHD(u, eos.gamma, u_out);

          Real en = u_out.d + u_out.e;
          Real sx = u_out.mx;
          Real sy = u_out.my;
          Real sz = u_out.mz;

          Real dens = u_out.d;

          auto &w = u;

          Real lorentz = sqrt(1. + w.vx*w.vx + w.vy*w.vy + w.vz*w.vz);
          Real beta = sqrt(w.vx*w.vx + w.vy*w.vy + w.vz*w.vz)/lorentz;

          u0(m,IDN,k,j,i) = dens;  // *uA_0*(1.-beta*betaA);

          // Does not require knowledge of v
          u0(m,IEN,k,j,i) = uA_0*en - uA_0*(sx*vx + sy*vy + sz*vz);
          u0(m,IEN,k,j,i) -= u0(m,IDN,k,j,i);

          u0(m,IM1,k,j,i) = sx + (uA_0 - 1.)/(betaA*betaA)*(sx*vx + sy*vy + sz*vz)*vx;
          u0(m,IM2,k,j,i) = sy + (uA_0 - 1.)/(betaA*betaA)*(sx*vx + sy*vy + sz*vz)*vy;
          u0(m,IM3,k,j,i) = sz + (uA_0 - 1.)/(betaA*betaA)*(sx*vx + sy*vy + sz*vz)*vz;

          u0(m,IM1,k,j,i) -= uA_0*en*vx;
          u0(m,IM2,k,j,i) -= uA_0*en*vy;
          u0(m,IM3,k,j,i) -= uA_0*en*vz;
        });
      } else {
        auto &eos = peos->eos_data;

        par_for("net_mom_4",DevExeSpace(),0,nmb-1,ks,ke,js,je,is,ie,
        KOKKOS_LAMBDA(int m, int k, int j, int i) {
          u0(m,IEN,k,j,i) = fmin(u0(m,IEN,k,j,i), 40.*u0(m,IDN,k,j,i));

          // load single state conserved variables
          HydPrim1D u;
          u.d = u0(m,IDN,k,j,i);
          u.vx = u0(m,IM1,k,j,i);
          u.vy = u0(m,IM2,k,j,i);
          u.vz = u0(m,IM3,k,j,i);
          u.e = u0(m,IEN,k,j,i);

          HydCons1D u_out;
          SingleP2C_IdealSRHyd(u, eos.gamma, u_out);

          Real en = u_out.d + u_out.e;
          Real sx = u_out.mx;
          Real sy = u_out.my;
          Real sz = u_out.mz;

          Real dens = u_out.d;

          auto &w = u;

          Real lorentz = sqrt(1. + w.vx*w.vx + w.vy*w.vy + w.vz*w.vz);
          Real beta = sqrt(w.vx*w.vx + w.vy*w.vy + w.vz*w.vz)/lorentz;

          u0(m,IDN,k,j,i) = dens;  //*uA_0*(1.-beta*betaA);

          // Does not require knowledge of v
          u0(m,IEN,k,j,i) = uA_0*en - uA_0*(sx*vx + sy*vy + sz*vz);
          u0(m,IEN,k,j,i) -= u0(m,IDN,k,j,i);
          u0(m,IM1,k,j,i) = sx + (uA_0 - 1.)/(betaA*betaA)*(sx*vx + sy*vy + sz*vz)*vx;
          u0(m,IM2,k,j,i) = sy + (uA_0 - 1.)/(betaA*betaA)*(sx*vx + sy*vy + sz*vz)*vy;
          u0(m,IM3,k,j,i) = sz + (uA_0 - 1.)/(betaA*betaA)*(sx*vx + sy*vy + sz*vz)*vz;
          u0(m,IM1,k,j,i) -= uA_0*en*vx;
          u0(m,IM2,k,j,i) -= uA_0*en*vy;
          u0(m,IM3,k,j,i) -= uA_0*en*vz;
        });
      }

    } // end relativistic case

  }
  return TaskStatus::complete;
}<|MERGE_RESOLUTION|>--- conflicted
+++ resolved
@@ -255,12 +255,7 @@
   KOKKOS_LAMBDA(int m, int n, int i) {
     Real &x1min = size.d_view(m).x1min;
     Real &x1max = size.d_view(m).x1max;
-<<<<<<< HEAD
     Real x1v = CellCenterX(i-is, nx1, x1min, x1max);
-=======
-    // Calculate global position from local MeshBlock position
-    Real x1v_global = CellCenterX(i-is, nx1, x1min, x1max);
->>>>>>> c94ff788
     Real k1v = kx_mode_.d_view(n);
     xsin_(m,n,i) = sin(k1v*x1v);
     xcos_(m,n,i) = cos(k1v*x1v);
@@ -270,12 +265,7 @@
   KOKKOS_LAMBDA(int m, int n, int j) {
     Real &x2min = size.d_view(m).x2min;
     Real &x2max = size.d_view(m).x2max;
-<<<<<<< HEAD
     Real x2v = CellCenterX(j-js, nx2, x2min, x2max);
-=======
-    // Calculate global position from local MeshBlock position
-    Real x2v_global = CellCenterX(j-js, nx2, x2min, x2max);
->>>>>>> c94ff788
     Real k2v = ky_mode_.d_view(n);
     ysin_(m,n,j) = sin(k2v*x2v);
     ycos_(m,n,j) = cos(k2v*x2v);
@@ -289,12 +279,7 @@
   KOKKOS_LAMBDA(int m, int n, int k) {
     Real &x3min = size.d_view(m).x3min;
     Real &x3max = size.d_view(m).x3max;
-<<<<<<< HEAD
     Real x3v = CellCenterX(k-ks, nx3, x3min, x3max);
-=======
-    // Calculate global position from local MeshBlock position
-    Real x3v_global = CellCenterX(k-ks, nx3, x3min, x3max);
->>>>>>> c94ff788
     Real k3v = kz_mode_.d_view(n);
     zsin_(m,n,k) = sin(k3v*x3v);
     zcos_(m,n,k) = cos(k3v*x3v);
@@ -516,17 +501,6 @@
       auto zcos_ = zcos;
       auto zsin_ = zsin;
 
-<<<<<<< HEAD
-      for (int n=0; n<mode_count_; n++) {
-        par_for("force_compute", DevExeSpace(),0,nmb-1,ks,ke,js,je,is,ie,
-        KOKKOS_LAMBDA(int m, int k, int j, int i) {
-          Real forc_real = ( xcos_(m,n,i)*ycos_(m,n,j) - xsin_(m,n,i)*ysin_(m,n,j) ) * zcos_(m,n,k) -
-                      ( xsin_(m,n,i)*ycos_(m,n,j) + xcos_(m,n,i)*ysin_(m,n,j) ) * zsin_(m,n,k);
-          Real forc_imag = ( ycos_(m,n,j)*zsin_(m,n,k) + ysin_(m,n,j)*zcos_(m,n,k) ) * xcos_(m,n,i) +
-                      ( ycos_(m,n,j)*zcos_(m,n,k) - ysin_(m,n,j)*zsin_(m,n,k) ) * xsin_(m,n,i);
-          for (int dir = 0; dir < no_dir; dir ++){
-            force_tmp2_(m,dir,k,j,i) += aka_.d_view(dir,n)*forc_real - akb_.d_view(dir,n)*forc_imag;
-=======
       // Use precomputed basis functions for SFB
       auto sfb_basis_real_ = sfb_vector_basis_real;
       auto sfb_basis_imag_ = sfb_vector_basis_imag;
@@ -550,7 +524,6 @@
               Real basis_imag = sfb_basis_imag_(n,dir,k,j,i);
               force_tmp2_(m,dir,k,j,i) += aka_.d_view(dir,n)*basis_real - akb_.d_view(dir,n)*basis_imag;
             }
->>>>>>> c94ff788
           }
         });
       }
