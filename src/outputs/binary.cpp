--- conflicted
+++ resolved
@@ -54,19 +54,6 @@
 
   // create filename: "bin/file_basename" + "." + "file_id" + "." + XXXXX + ".bin"
   // where XXXXX = 5-digit file_number
-<<<<<<< HEAD
-
-  bool single_file_per_rank = out_params.single_file_per_rank;
-  std::string fname;
-  if (single_file_per_rank) {
-    // Generate a directory and filename for each rank
-    char rank_dir[20];
-    char number[7];
-    std::snprintf(number, sizeof(number), ".%05d", out_params.file_number);
-    std::snprintf(rank_dir, sizeof(rank_dir), "rank_%08d/", global_variable::my_rank);
-    fname = std::string("bin/") + std::string(rank_dir) + out_params.file_basename
-          + "." + out_params.file_id + number + ".bin";
-=======
 
   bool single_file_per_rank = out_params.single_file_per_rank;
   std::string fname;
@@ -80,17 +67,11 @@
 
     // Debugging output to check directory and filename
     // std::cout << "Rank " << global_variable::my_rank << " generated filename: " << fname << std::endl;
->>>>>>> cc5b4a6b
   } else {
     // Existing behavior: single restart file
     char number[7];
     std::snprintf(number, sizeof(number), ".%05d", out_params.file_number);
-<<<<<<< HEAD
-    fname = std::string("bin/") + out_params.file_basename
-          + "." + out_params.file_id + number + ".bin";
-=======
     fname = std::string("bin/") + out_params.file_basename + "." + out_params.file_id + number + ".bin";
->>>>>>> cc5b4a6b
   }
 
   IOWrapper binfile;
@@ -118,12 +99,7 @@
     }
     msg << std::endl;
     if (global_variable::my_rank == 0 || single_file_per_rank) {
-<<<<<<< HEAD
-      binfile.Write_any_type(msg.str().c_str(),msg.str().size(),"byte",
-                             single_file_per_rank);
-=======
       binfile.Write_any_type(msg.str().c_str(),msg.str().size(),"byte", single_file_per_rank);
->>>>>>> cc5b4a6b
     }
     header_offset += msg.str().size();
   }
@@ -135,12 +111,7 @@
     std::string sbuf=ost.str();
     msg << "  header offset=" << sbuf.size()*sizeof(char)  << std::endl;
     if (global_variable::my_rank == 0 || single_file_per_rank) {
-<<<<<<< HEAD
-      binfile.Write_any_type(msg.str().c_str(),msg.str().size(),"byte",
-                             single_file_per_rank);
-=======
       binfile.Write_any_type(msg.str().c_str(),msg.str().size(),"byte", single_file_per_rank);
->>>>>>> cc5b4a6b
       binfile.Write_any_type(sbuf.c_str(),sbuf.size(),"byte", single_file_per_rank);
     }
     header_offset += sbuf.size()*sizeof(char);
@@ -262,30 +233,17 @@
     std::vector<int> rank_offset(global_variable::nranks, 0);
     std::partial_sum(noutmbs.begin(),std::prev(noutmbs.end()),
                      std::next(rank_offset.begin()));
-<<<<<<< HEAD
-    std::size_t myoffset = header_offset+data_size*rank_offset[global_variable::my_rank];
-=======
     std::size_t myoffset = header_offset + data_size*rank_offset[global_variable::my_rank];
->>>>>>> cc5b4a6b
 
     if (single_file_per_rank) {
       myoffset = header_offset;  // Reset offset for individual files
     }
 
     if (noutmbs_min > 0) {
-<<<<<<< HEAD
-      binfile.Write_any_type_at_all(data,(data_size*nout_mbs),myoffset,"byte",
-                                    single_file_per_rank);
-    } else {
-      if (nout_mbs > 0) {
-        binfile.Write_any_type_at(data,(data_size*nout_mbs),myoffset,"byte",
-                                    single_file_per_rank);
-=======
       binfile.Write_any_type_at_all(data,(data_size*nout_mbs),myoffset,"byte", single_file_per_rank);
     } else {
       if (nout_mbs > 0) {
         binfile.Write_any_type_at(data,(data_size*nout_mbs),myoffset,"byte", single_file_per_rank);
->>>>>>> cc5b4a6b
       }
     }
   } else {
@@ -296,12 +254,7 @@
       if (!single_file_per_rank) {
         myoffset += data_size*ns_mbs;
       }
-<<<<<<< HEAD
-      binfile.Write_any_type_at_all(data,(data_size*nb_mbs),myoffset,"byte",
-                                    single_file_per_rank);
-=======
       binfile.Write_any_type_at_all(data,(data_size*nb_mbs),myoffset,"byte", single_file_per_rank);
->>>>>>> cc5b4a6b
     } else {
       // write data over each MeshBlock sequentially and in parallel
       // calculate max/min number of MeshBlocks across all ranks
@@ -319,12 +272,7 @@
         }
         // every rank has a MB to write, so write collectively
         if (m < noutmbs_min) {
-<<<<<<< HEAD
-          if (binfile.Write_any_type_at_all(pdata,(data_size),myoffset,"byte",
-                                              single_file_per_rank) != 1) {
-=======
           if (binfile.Write_any_type_at_all(pdata,(data_size),myoffset,"byte", single_file_per_rank) != 1) {
->>>>>>> cc5b4a6b
             std::cout << "### FATAL ERROR in " << __FILE__ << " at line " << __LINE__
                 << std::endl << "binary data not written correctly to binary file, "
                 << "binary file is broken." << std::endl;
@@ -332,12 +280,7 @@
           }
         // some ranks are finished writing, so use non-collective write
         } else if (m < pm->nmb_thisrank) {
-<<<<<<< HEAD
-          if (binfile.Write_any_type_at(pdata,(data_size),myoffset,"byte",
-                                          single_file_per_rank) != 1) {
-=======
           if (binfile.Write_any_type_at(pdata,(data_size),myoffset,"byte", single_file_per_rank) != 1) {
->>>>>>> cc5b4a6b
             std::cout << "### FATAL ERROR in " << __FILE__ << " at line " << __LINE__
                  << std::endl << "binary data not written correctly to binary file, "
                  << "binary file is broken." << std::endl;
