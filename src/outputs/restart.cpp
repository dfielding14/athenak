//========================================================================================
// AthenaXXX astrophysical plasma code
// Copyright(C) 2020 James M. Stone <jmstone@ias.edu> and the Athena code team
// Licensed under the 3-clause BSD License (the "LICENSE")
//========================================================================================
//! \file restart.cpp
//! \brief writes restart files

#include <sys/stat.h>  // mkdir

#include <algorithm>
#include <cstdio>      // fwrite(), fclose(), fopen(), fnprintf(), snprintf()
#include <cstdlib>
#include <iomanip>
#include <iostream>
#include <sstream>
#include <string>
#include <utility> // make_pair

#include "athena.hpp"
#include "coordinates/cell_locations.hpp"
#include "geodesic-grid/geodesic_grid.hpp"
#include "globals.hpp"
#include "mesh/mesh.hpp"
#include "hydro/hydro.hpp"
#include "mhd/mhd.hpp"
#include "coordinates/adm.hpp"
#include "z4c/compact_object_tracker.hpp"
#include "z4c/z4c.hpp"
#include "radiation/radiation.hpp"
#include "outputs.hpp"

//----------------------------------------------------------------------------------------
// constructor: also calls BaseTypeOutput base class constructor

RestartOutput::RestartOutput(ParameterInput *pin, Mesh *pm, OutputParameters op) :
  BaseTypeOutput(pin, pm, op) {
  // create directories for outputs. Comments in binary.cpp constructor explain why
  mkdir("rst",0775);
  bool single_file_per_rank = op.single_file_per_rank;
  if (single_file_per_rank) {
    char rank_dir[20];
    std::snprintf(rank_dir, sizeof(rank_dir), "rst/rank_%08d/", global_variable::my_rank);
    mkdir(rank_dir, 0775);
  }
}

//----------------------------------------------------------------------------------------
// RestartOutput::LoadOutputData()
// overload of standard load data function specific to restarts.  Loads dependent
// variables, including ghost zones.

void RestartOutput::LoadOutputData(Mesh *pm) {
  // get spatial dimensions of arrays, including ghost zones
  auto &indcs = pm->pmb_pack->pmesh->mb_indcs;
  int nout1 = indcs.nx1 + 2*(indcs.ng);
  int nout2 = (indcs.nx2 > 1)? (indcs.nx2 + 2*(indcs.ng)) : 1;
  int nout3 = (indcs.nx3 > 1)? (indcs.nx3 + 2*(indcs.ng)) : 1;
  int nmb = pm->pmb_pack->nmb_thispack;

  // calculate total number of CC variables
  hydro::Hydro* phydro = pm->pmb_pack->phydro;
  mhd::MHD* pmhd = pm->pmb_pack->pmhd;
  adm::ADM* padm = pm->pmb_pack->padm;
  z4c::Z4c* pz4c = pm->pmb_pack->pz4c;
  radiation::Radiation* prad = pm->pmb_pack->prad;
  int nhydro=0, nmhd=0, nrad=0, nforce=3, nadm=0, nz4c=0;
  if (phydro != nullptr) {
    nhydro = phydro->nhydro + phydro->nscalars;
  }
  if (pmhd != nullptr) {
    nmhd = pmhd->nmhd + pmhd->nscalars;
  }
  if (pz4c != nullptr) {
    nz4c = pz4c->nz4c;
  } else if (padm != nullptr) {
    nadm = padm->nadm;
  }
  // if the spacetime is evolved, we do not need to checkpoint/recover the ADM variables
  if (prad != nullptr) {
    nrad = prad->prgeo->nangles;
  }

  // Note for restarts, outarrays are dimensioned (m,n,k,j,i)
  if (phydro != nullptr) {
    Kokkos::realloc(outarray_hyd, nmb, nhydro, nout3, nout2, nout1);
    Kokkos::deep_copy(outarray_hyd, Kokkos::subview(phydro->u0, std::make_pair(0,nmb),
                      Kokkos::ALL, Kokkos::ALL, Kokkos::ALL, Kokkos::ALL));
  }
  if (pmhd != nullptr) {
    Kokkos::realloc(outarray_mhd, nmb, nmhd, nout3, nout2, nout1);
    Kokkos::deep_copy(outarray_mhd, Kokkos::subview(pmhd->u0, std::make_pair(0,nmb),
                      Kokkos::ALL, Kokkos::ALL, Kokkos::ALL, Kokkos::ALL));
    Kokkos::realloc(outfield.x1f, nmb, nout3, nout2, nout1+1);
    Kokkos::deep_copy(outfield.x1f, Kokkos::subview(pmhd->b0.x1f, std::make_pair(0,nmb),
                      Kokkos::ALL, Kokkos::ALL, Kokkos::ALL));
    Kokkos::realloc(outfield.x2f, nmb, nout3, nout2+1, nout1);
    Kokkos::deep_copy(outfield.x2f, Kokkos::subview(pmhd->b0.x2f, std::make_pair(0,nmb),
                      Kokkos::ALL, Kokkos::ALL, Kokkos::ALL));
    Kokkos::realloc(outfield.x3f, nmb, nout3+1, nout2, nout1);
    Kokkos::deep_copy(outfield.x3f, Kokkos::subview(pmhd->b0.x3f, std::make_pair(0,nmb),
                      Kokkos::ALL, Kokkos::ALL, Kokkos::ALL));
  }
  if (prad != nullptr) {
    Kokkos::realloc(outarray_rad, nmb, nrad, nout3, nout2, nout1);
    Kokkos::deep_copy(outarray_rad, Kokkos::subview(prad->i0, std::make_pair(0,nmb),
                      Kokkos::ALL, Kokkos::ALL, Kokkos::ALL, Kokkos::ALL));
  }
  if (pz4c != nullptr) {
    Kokkos::realloc(outarray_z4c, nmb, nz4c, nout3, nout2, nout1);
    Kokkos::deep_copy(outarray_z4c, Kokkos::subview(pz4c->u0, std::make_pair(0,nmb),
                      Kokkos::ALL, Kokkos::ALL, Kokkos::ALL, Kokkos::ALL));
  } else if (padm != nullptr) {
    Kokkos::realloc(outarray_adm, nmb, nadm, nout3, nout2, nout1);
    Kokkos::deep_copy(outarray_adm, Kokkos::subview(padm->u_adm, std::make_pair(0,nmb),
                      Kokkos::ALL, Kokkos::ALL, Kokkos::ALL, Kokkos::ALL));
  }

  // calculate max/min number of MeshBlocks across all ranks
  noutmbs_max = pm->nmb_eachrank[0];
  noutmbs_min = pm->nmb_eachrank[0];
  for (int i=0; i<(global_variable::nranks); ++i) {
    noutmbs_max = std::max(noutmbs_max,pm->nmb_eachrank[i]);
    noutmbs_min = std::min(noutmbs_min,pm->nmb_eachrank[i]);
  }
}

//----------------------------------------------------------------------------------------
//! \fn void RestartOutput:::WriteOutputFile(Mesh *pm)
//  \brief Cycles over all MeshBlocks and writes everything to a single restart file

void RestartOutput::WriteOutputFile(Mesh *pm, ParameterInput *pin) {
  bool single_file_per_rank = out_params.single_file_per_rank;
  std::string fname;
  if (single_file_per_rank) {
    // Generate a directory and filename for each rank
    // create filename: "rst/rank_YYYYYYY/file_basename" + "." + XXXXX + ".rst"
    // where YYYYYYY = 8-digit rank number
    // where XXXXX = 5-digit file_number
    char rank_dir[20];
    char number[7];
    std::snprintf(number, sizeof(number), ".%05d", out_params.file_number);
    std::snprintf(rank_dir, sizeof(rank_dir), "rank_%08d/", global_variable::my_rank);
    fname = std::string("rst/") + std::string(rank_dir) + out_params.file_basename + number + ".rst";

    // Debugging output to check directory and filename
    // std::cout << "Rank " << global_variable::my_rank << " generated filename: " << fname << std::endl;
  } else {
    // Existing behavior: single restart file
    // create filename: "rst/file_basename" + "." + XXXXX + ".rst"
    // where XXXXX = 5-digit file_number
    char number[7];
    std::snprintf(number, sizeof(number), ".%05d", out_params.file_number);
    fname = std::string("rst/") + out_params.file_basename + number + ".rst";
  }


  // get spatial dimensions of arrays, including ghost zones
  auto &indcs = pm->pmb_pack->pmesh->mb_indcs;
  int nout1 = indcs.nx1 + 2*(indcs.ng);
  int nout2 = (indcs.nx2 > 1)? (indcs.nx2 + 2*(indcs.ng)) : 1;
  int nout3 = (indcs.nx3 > 1)? (indcs.nx3 + 2*(indcs.ng)) : 1;
  hydro::Hydro* phydro = pm->pmb_pack->phydro;
  mhd::MHD* pmhd = pm->pmb_pack->pmhd;
  radiation::Radiation* prad = pm->pmb_pack->prad;
  z4c::Z4c* pz4c = pm->pmb_pack->pz4c;
  adm::ADM* padm = pm->pmb_pack->padm;
  int nhydro=0, nmhd=0, nrad=0, nforce=3, nz4c=0, nadm=0, nco=0;
  if (phydro != nullptr) {
    nhydro = phydro->nhydro + phydro->nscalars;
  }
  if (pmhd != nullptr) {
    nmhd = pmhd->nmhd + pmhd->nscalars;
  }
  if (prad != nullptr) {
    nrad = prad->prgeo->nangles;
  }
  if (pz4c != nullptr) {
    nz4c = pz4c->nz4c;
    nco = pz4c->ptracker.size();
  } else if (padm != nullptr) {
    nadm = padm->nadm;
  }
<<<<<<< HEAD
=======
  bool single_file_per_rank = out_params.single_file_per_rank;
  std::string fname;
  if (single_file_per_rank) {
    // Generate a directory and filename for each rank
    // create filename: "rst/rank_YYYYYYY/file_basename" + "." + XXXXX + ".rst"
    // where YYYYYYY = 8-digit rank number
    // where XXXXX = 5-digit file_number
    char rank_dir[20];
    char number[7];
    std::snprintf(number, sizeof(number), ".%05d", out_params.file_number);
    std::snprintf(rank_dir, sizeof(rank_dir), "rank_%08d/", global_variable::my_rank);
    fname = std::string("rst/") + std::string(rank_dir) + out_params.file_basename
      + number + ".rst";
>>>>>>> 600f4f04

    // Debugging output to check directory and filename
    // std::cout << "Rank " << global_variable::my_rank << " generated filename: "
    //           << fname << std::endl;
  } else {
    // Existing behavior: single restart file
    // create filename: "rst/file_basename" + "." + XXXXX + ".rst"
    // where XXXXX = 5-digit file_number
    char number[7];
    std::snprintf(number, sizeof(number), ".%05d", out_params.file_number);
    fname = std::string("rst/") + out_params.file_basename + number + ".rst";
  }
  // increment counters now so values for *next* dump are stored in restart file
  out_params.file_number++;
  if (out_params.last_time < 0.0) {
    out_params.last_time = pm->time;
  } else {
    out_params.last_time += out_params.dt;
  }
  pin->SetInteger(out_params.block_name, "file_number", out_params.file_number);
  pin->SetReal(out_params.block_name, "last_time", out_params.last_time);

  // create string holding input parameters (copy of input file)
  std::stringstream ost;
  pin->ParameterDump(ost);
  std::string sbuf = ost.str();

  //--- STEP 1.  Root process writes header data (input file, critical variables)
  // Input file data is read by ParameterInput on restart, and the remaining header
  // variables are read in Mesh::BuildTreeFromRestart()

  // open file and  write the header; this part is serial
  IOWrapper resfile;
  resfile.Open(fname.c_str(), IOWrapper::FileMode::write, single_file_per_rank);
  if (global_variable::my_rank == 0 || single_file_per_rank) {
    // output the input parameters (input file)
    resfile.Write_any_type(sbuf.c_str(), sbuf.size(), "byte", single_file_per_rank);

    // output Mesh information
    resfile.Write_any_type(&(pm->nmb_total), (sizeof(int)), "byte",
                            single_file_per_rank);
    resfile.Write_any_type(&(pm->root_level), (sizeof(int)), "byte",
                            single_file_per_rank);
    resfile.Write_any_type(&(pm->mesh_size), (sizeof(RegionSize)), "byte",
                            single_file_per_rank);
    resfile.Write_any_type(&(pm->mesh_indcs), (sizeof(RegionIndcs)), "byte",
                            single_file_per_rank);
    resfile.Write_any_type(&(pm->mb_indcs), (sizeof(RegionIndcs)), "byte",
                            single_file_per_rank);
    resfile.Write_any_type(&(pm->time), (sizeof(Real)), "byte",
                            single_file_per_rank);
    resfile.Write_any_type(&(pm->dt), (sizeof(Real)), "byte",
                            single_file_per_rank);
    resfile.Write_any_type(&(pm->ncycle), (sizeof(int)), "byte",
                            single_file_per_rank);
  }
  //--- STEP 2.  Root process writes list of logical locations and cost of MeshBlocks
  // This data read in Mesh::BuildTreeFromRestart()

  if (global_variable::my_rank == 0 || single_file_per_rank) {
    resfile.Write_any_type(&(pm->lloc_eachmb[0]),(pm->nmb_total)*sizeof(LogicalLocation),
                           "byte", single_file_per_rank);
    resfile.Write_any_type(&(pm->cost_eachmb[0]), (pm->nmb_total)*sizeof(float),
                           "byte", single_file_per_rank);
  }

  //--- STEP 3.  Root process writes internal state of objects that require it
  if (global_variable::my_rank == 0 || single_file_per_rank) {
    // store z4c information
    if (pz4c != nullptr) {
      resfile.Write_any_type(&(pz4c->last_output_time), sizeof(Real), "byte",
                             single_file_per_rank);
    }
    // output puncture tracker data
    if (nco > 0) {
      for (auto & pt : pz4c->ptracker) {
<<<<<<< HEAD
        resfile.Write_any_type(pt.GetPos(), 3*sizeof(Real), "byte",
=======
        resfile.Write_any_type(pt->GetPos(), 3*sizeof(Real), "byte",
>>>>>>> 600f4f04
                               single_file_per_rank);
      }
    }
    // turbulence driver internal RNG
    if (pturb != nullptr) {
      resfile.Write_any_type(&(pturb->rstate), sizeof(RNG_State), "byte",
                             single_file_per_rank);
    }
  }

  //--- STEP 4.  All ranks write data over all MeshBlocks (5D arrays) in parallel
  // This data read in ProblemGenerator constructor for restarts

  // total size of all cell-centered variables and face-centered fields to be written by
  // this rank
  IOWrapperSizeT data_size = 0;
  if (phydro != nullptr) {
    data_size += nout1*nout2*nout3*nhydro*sizeof(Real); // hydro u0
  }
  if (pmhd != nullptr) {
    data_size += nout1*nout2*nout3*nmhd*sizeof(Real);   // mhd u0
    data_size += (nout1+1)*nout2*nout3*sizeof(Real);    // mhd b0.x1f
    data_size += nout1*(nout2+1)*nout3*sizeof(Real);    // mhd b0.x2f
    data_size += nout1*nout2*(nout3+1)*sizeof(Real);    // mhd b0.x3f
  }
  if (prad != nullptr) {
    data_size += nout1*nout2*nout3*nrad*sizeof(Real);   // radiation i0
  }
  if (pz4c != nullptr) {
    data_size += nout1*nout2*nout3*nz4c*sizeof(Real);   // z4c u0
  } else if (padm != nullptr) {
    data_size += nout1*nout2*nout3*nadm*sizeof(Real);   // adm u_adm
  }
  if (global_variable::my_rank == 0 || single_file_per_rank) {
    resfile.Write_any_type(&(data_size), sizeof(IOWrapperSizeT), "byte",
                            single_file_per_rank);
  }

  // calculate size of data written in Steps 1-2 above
  IOWrapperSizeT step1size = sbuf.size()*sizeof(char) + 3*sizeof(int) + 2*sizeof(Real) +
                             sizeof(RegionSize) + 2*sizeof(RegionIndcs);
  IOWrapperSizeT step2size = (pm->nmb_total)*(sizeof(LogicalLocation) + sizeof(float));

  IOWrapperSizeT step3size = 3*nco*sizeof(Real);
  if (pz4c != nullptr) step3size += sizeof(Real);
  if (pturb != nullptr) step3size += sizeof(RNG_State);

  // write cell-centered variables in parallel
<<<<<<< HEAD
  IOWrapperSizeT offset_myrank  = step1size + step2size + sizeof(IOWrapperSizeT);
=======
  IOWrapperSizeT offset_myrank = (step1size + step2size + step3size
                                  + sizeof(IOWrapperSizeT));
>>>>>>> 600f4f04

  if (!single_file_per_rank) {
    offset_myrank += data_size*(pm->gids_eachrank[global_variable::my_rank]);
  }

  IOWrapperSizeT myoffset = offset_myrank;

  // write cell-centered variables, one MeshBlock at a time (but parallelized over all
  // ranks). MeshBlocks are written seperately to reduce number of data elements per write
  // call, to avoid exceeding 2^31 limit for very large grids per MPI rank.
  if (phydro != nullptr) {
    for (int m=0;  m<noutmbs_max; ++m) {
      // every rank has a MB to write, so write collectively
      if (m < noutmbs_min) {
        // get ptr to cell-centered MeshBlock data
        auto mbptr = Kokkos::subview(outarray_hyd, m, Kokkos::ALL, Kokkos::ALL,
                                     Kokkos::ALL, Kokkos::ALL);
        int mbcnt = mbptr.size();
        if (resfile.Write_any_type_at_all(mbptr.data(),mbcnt,myoffset,"Real",
                                          single_file_per_rank) != mbcnt) {
          std::cout << "### FATAL ERROR in " << __FILE__ << " at line " << __LINE__
          << std::endl << "cell-centered hydro data not written correctly to rst file, "
          << "restart file is broken." << std::endl;
          exit(EXIT_FAILURE);
        }
        myoffset += data_size;

      // some ranks are finished writing, so use non-collective write
      } else if (m < pm->nmb_thisrank) {
        // get ptr to MeshBlock data
        auto mbptr = Kokkos::subview(outarray_hyd, m, Kokkos::ALL, Kokkos::ALL,
                                     Kokkos::ALL, Kokkos::ALL);
        int mbcnt = mbptr.size();
        if (resfile.Write_any_type_at(mbptr.data(), mbcnt, myoffset,"Real",
                                          single_file_per_rank) != mbcnt) {
          std::cout << "### FATAL ERROR in " << __FILE__ << " at line " << __LINE__
          << std::endl << "cell-centered hydro data not written correctly to rst file, "
          << "restart file is broken." << std::endl;
          exit(EXIT_FAILURE);
        }
        myoffset += data_size;
      }
    }
    offset_myrank += nout1*nout2*nout3*nhydro*sizeof(Real); // hydro u0
    myoffset = offset_myrank;
  }
  if (pmhd != nullptr) {
    for (int m=0;  m<noutmbs_max; ++m) {
      // every rank has a MB to write, so write collectively
      if (m < noutmbs_min) {
        // get ptr to cell-centered MeshBlock data
        auto mbptr = Kokkos::subview(outarray_mhd, m, Kokkos::ALL, Kokkos::ALL,
                                     Kokkos::ALL, Kokkos::ALL);
        int mbcnt = mbptr.size();
        if (resfile.Write_any_type_at_all(mbptr.data(),mbcnt,myoffset,"Real",
                                          single_file_per_rank) != mbcnt) {
          std::cout << "### FATAL ERROR in " << __FILE__ << " at line " << __LINE__
          << std::endl << "cell-centered mhd data not written correctly to rst file, "
          << "restart file is broken." << std::endl;
          exit(EXIT_FAILURE);
        }
        myoffset += data_size;

      // some ranks are finished writing, so use non-collective write
      } else if (m < pm->nmb_thisrank) {
        // get ptr to MeshBlock data
        auto mbptr = Kokkos::subview(outarray_mhd, m, Kokkos::ALL, Kokkos::ALL,
                                     Kokkos::ALL, Kokkos::ALL);
        int mbcnt = mbptr.size();
        if (resfile.Write_any_type_at(mbptr.data(), mbcnt, myoffset,"Real",
                                      single_file_per_rank) != mbcnt) {
          std::cout << "### FATAL ERROR in " << __FILE__ << " at line " << __LINE__
          << std::endl << "cell-centered mhd data not written correctly to rst file, "
          << "restart file is broken." << std::endl;
          exit(EXIT_FAILURE);
        }
        myoffset += data_size;
      }
    }
    offset_myrank += nout1*nout2*nout3*nmhd*sizeof(Real);   // mhd u0
    myoffset = offset_myrank;

    for (int m=0;  m<noutmbs_max; ++m) {
      // every rank has a MB to write, so write collectively
      if (m < noutmbs_min) {
        // get ptr to x1-face field
        auto x1fptr = Kokkos::subview(outfield.x1f,m,Kokkos::ALL,Kokkos::ALL,Kokkos::ALL);
        int fldcnt = x1fptr.size();
        if (resfile.Write_any_type_at_all(x1fptr.data(),fldcnt,myoffset,"Real",
                                          single_file_per_rank) != fldcnt) {
          std::cout << "### FATAL ERROR in " << __FILE__ << " at line " << __LINE__
                    << std::endl << "b0.x1f data not written correctly to rst file, "
                    << "restart file is broken." << std::endl;
          exit(EXIT_FAILURE);
        }
        myoffset += fldcnt*sizeof(Real);

        // get ptr to x2-face field
        auto x2fptr = Kokkos::subview(outfield.x2f,m,Kokkos::ALL,Kokkos::ALL,Kokkos::ALL);
        fldcnt = x2fptr.size();
        if (resfile.Write_any_type_at_all(x2fptr.data(),fldcnt,myoffset,"Real",
                                          single_file_per_rank) != fldcnt) {
          std::cout << "### FATAL ERROR in " << __FILE__ << " at line " << __LINE__
                    << std::endl << "b0.x2f data not written correctly to rst file, "
                    << "restart file is broken." << std::endl;
          exit(EXIT_FAILURE);
        }
        myoffset += fldcnt*sizeof(Real);

        // get ptr to x3-face field
        auto x3fptr = Kokkos::subview(outfield.x3f,m,Kokkos::ALL,Kokkos::ALL,Kokkos::ALL);
        fldcnt = x3fptr.size();
        if (resfile.Write_any_type_at_all(x3fptr.data(),fldcnt,myoffset,"Real",
                                          single_file_per_rank) != fldcnt) {
          std::cout << "### FATAL ERROR in " << __FILE__ << " at line " << __LINE__
                    << std::endl << "b0.x3f data not written correctly to rst file, "
                    << "restart file is broken." << std::endl;
          exit(EXIT_FAILURE);
        }
        myoffset += fldcnt*sizeof(Real);

        myoffset += data_size-(x1fptr.size()+x2fptr.size()+x3fptr.size())*sizeof(Real);

      // some ranks are finished writing, so use non-collective write
      } else if (m < pm->nmb_thisrank) {
        // get ptr to x1-face field
        auto x1fptr = Kokkos::subview(outfield.x1f,m,Kokkos::ALL,Kokkos::ALL,Kokkos::ALL);
        int fldcnt = x1fptr.size();
        if (resfile.Write_any_type_at(x1fptr.data(),fldcnt,myoffset,"Real",
                                      single_file_per_rank) != fldcnt) {
          std::cout << "### FATAL ERROR in " << __FILE__ << " at line " << __LINE__
                    << std::endl << "b0.x1f data not written correctly to rst file, "
                    << "restart file is broken." << std::endl;
          exit(EXIT_FAILURE);
        }
        myoffset += fldcnt*sizeof(Real);

        // get ptr to x2-face field
        auto x2fptr = Kokkos::subview(outfield.x2f,m,Kokkos::ALL,Kokkos::ALL,Kokkos::ALL);
        fldcnt = x2fptr.size();
        if (resfile.Write_any_type_at(x2fptr.data(),fldcnt,myoffset,"Real",
                                      single_file_per_rank) != fldcnt) {
          std::cout << "### FATAL ERROR in " << __FILE__ << " at line " << __LINE__
                    << std::endl << "b0.x2f data not written correctly to rst file, "
                    << "restart file is broken." << std::endl;
          exit(EXIT_FAILURE);
        }
        myoffset += fldcnt*sizeof(Real);

        // get ptr to x3-face field
        auto x3fptr = Kokkos::subview(outfield.x3f,m,Kokkos::ALL,Kokkos::ALL,Kokkos::ALL);
        fldcnt = x3fptr.size();
        if (resfile.Write_any_type_at(x3fptr.data(),fldcnt,myoffset,"Real",
                                      single_file_per_rank) != fldcnt) {
          std::cout << "### FATAL ERROR in " << __FILE__ << " at line " << __LINE__
                    << std::endl << "b0.x3f data not written correctly to rst file, "
                    << "restart file is broken." << std::endl;
          exit(EXIT_FAILURE);
        }
        myoffset += fldcnt*sizeof(Real);

        myoffset += data_size-(x1fptr.size()+x2fptr.size()+x3fptr.size())*sizeof(Real);
      }
    }
    offset_myrank += (nout1+1)*nout2*nout3*sizeof(Real);    // mhd b0.x1f
    offset_myrank += nout1*(nout2+1)*nout3*sizeof(Real);    // mhd b0.x2f
    offset_myrank += nout1*nout2*(nout3+1)*sizeof(Real);    // mhd b0.x3f
    myoffset = offset_myrank;
  }

  if (prad != nullptr) {
    for (int m=0;  m<noutmbs_max; ++m) {
      // every rank has a MB to write, so write collectively
      if (m < noutmbs_min) {
        // get ptr to cell-centered MeshBlock data
        auto mbptr = Kokkos::subview(outarray_rad, m, Kokkos::ALL, Kokkos::ALL,
                                     Kokkos::ALL, Kokkos::ALL);
        int mbcnt = mbptr.size();
        if (resfile.Write_any_type_at_all(mbptr.data(),mbcnt,myoffset,"Real",
                                          single_file_per_rank) != mbcnt) {
          std::cout << "### FATAL ERROR in " << __FILE__ << " at line " << __LINE__
          << std::endl << "cell-centered rad data not written correctly to rst file, "
          << "restart file is broken." << std::endl;
          exit(EXIT_FAILURE);
        }
        myoffset += data_size;

      // some ranks are finished writing, so use non-collective write
      } else if (m < pm->nmb_thisrank) {
        // get ptr to MeshBlock data
        auto mbptr = Kokkos::subview(outarray_rad, m, Kokkos::ALL, Kokkos::ALL,
                                     Kokkos::ALL, Kokkos::ALL);
        int mbcnt = mbptr.size();
        if (resfile.Write_any_type_at(mbptr.data(),mbcnt,myoffset,"Real",
                                      single_file_per_rank) != mbcnt) {
          std::cout << "### FATAL ERROR in " << __FILE__ << " at line " << __LINE__
                    << std::endl << "cell-centered rad data not written correctly"
                    << " to rst file, restart file is broken." << std::endl;
          exit(EXIT_FAILURE);
        }
        myoffset += data_size;
      }
    }
    offset_myrank += nout1*nout2*nout3*nrad*sizeof(Real);   // radiation i0
    myoffset = offset_myrank;
  }

<<<<<<< HEAD
=======
  if (pturb != nullptr) {
    for (int m=0;  m<noutmbs_max; ++m) {
      // every rank has a MB to write, so write collectively
      if (m < noutmbs_min) {
        // get ptr to cell-centered MeshBlock data
        auto mbptr = Kokkos::subview(outarray_force, m, Kokkos::ALL, Kokkos::ALL,
                                     Kokkos::ALL, Kokkos::ALL);
        int mbcnt = mbptr.size();
        if (resfile.Write_any_type_at_all(mbptr.data(),mbcnt,myoffset,"Real",
                                          single_file_per_rank) != mbcnt) {
          std::cout << "### FATAL ERROR in " << __FILE__ << " at line " << __LINE__
          << std::endl << "cell-centered turb data not written correctly to rst file, "
          << "restart file is broken." << std::endl;
          exit(EXIT_FAILURE);
        }
        myoffset += data_size;

      // some ranks are finished writing, so use non-collective write
      } else if (m < pm->nmb_thisrank) {
        // get ptr to MeshBlock data
        auto mbptr = Kokkos::subview(outarray_force, m, Kokkos::ALL, Kokkos::ALL,
                                     Kokkos::ALL, Kokkos::ALL);
        int mbcnt = mbptr.size();
        if (resfile.Write_any_type_at(mbptr.data(), mbcnt, myoffset,"Real",
                                      single_file_per_rank) != mbcnt) {
          std::cout << "### FATAL ERROR in " << __FILE__ << " at line " << __LINE__
                    << std::endl << "cell-centered turb data not written correctly"
                    << " to rst file, restart file is broken." << std::endl;
          exit(EXIT_FAILURE);
        }
        myoffset += data_size;
      }
    }
    offset_myrank += nout1*nout2*nout3*nforce*sizeof(Real); // forcing
    myoffset = offset_myrank;
  }

>>>>>>> 600f4f04
  if (pz4c != nullptr) {
    for (int m=0;  m<noutmbs_max; ++m) {
      // every rank has a MB to write, so write collectively
      if (m < noutmbs_min) {
        // get ptr to cell-centered MeshBlock data
        auto mbptr = Kokkos::subview(outarray_z4c, m, Kokkos::ALL, Kokkos::ALL,
                                     Kokkos::ALL, Kokkos::ALL);
        int mbcnt = mbptr.size();
        if (resfile.Write_any_type_at_all(mbptr.data(),mbcnt,myoffset,"Real",
                                          single_file_per_rank) != mbcnt) {
          std::cout << "### FATAL ERROR in " << __FILE__ << " at line " << __LINE__
                    << std::endl << "cell-centered z4c data not written correctly"
                    << " to rst file, restart file is broken." << std::endl;
          exit(EXIT_FAILURE);
        }
        myoffset += data_size;

      // some ranks are finished writing, so use non-collective write
      } else if (m < pm->nmb_thisrank) {
        // get ptr to MeshBlock data
        auto mbptr = Kokkos::subview(outarray_z4c, m, Kokkos::ALL, Kokkos::ALL,
                                     Kokkos::ALL, Kokkos::ALL);
        int mbcnt = mbptr.size();
        if (resfile.Write_any_type_at(mbptr.data(), mbcnt, myoffset,"Real",
                                      single_file_per_rank) != mbcnt) {
          std::cout << "### FATAL ERROR in " << __FILE__ << " at line " << __LINE__
                    << std::endl << "cell-centered z4c data not written correctly"
                    << " to rst file, restart file is broken." << std::endl;
          exit(EXIT_FAILURE);
        }
        myoffset += data_size;
      }
    }
    offset_myrank += nout1*nout2*nout3*nz4c*sizeof(Real); // z4c u0
    myoffset = offset_myrank;
  } else if (padm != nullptr) {
    for (int m=0;  m<noutmbs_max; ++m) {
      // every rank has a MB to write, so write collectively
      if (m < noutmbs_min) {
        // get ptr to cell-centered MeshBlock data
        auto mbptr = Kokkos::subview(outarray_adm, m, Kokkos::ALL, Kokkos::ALL,
                                     Kokkos::ALL, Kokkos::ALL);
        int mbcnt = mbptr.size();
        if (resfile.Write_any_type_at_all(mbptr.data(),mbcnt,myoffset,"Real",
                                          single_file_per_rank) != mbcnt) {
          std::cout << "### FATAL ERROR in " << __FILE__ << " at line " << __LINE__
                    << std::endl << "cell-centered adm data not written correctly"
                    << " to rst file, restart file is broken." << std::endl;
          exit(EXIT_FAILURE);
        }
        myoffset += data_size;

      // some ranks are finished writing, so use non-collective write
      } else if (m < pm->nmb_thisrank) {
        // get ptr to MeshBlock data
        auto mbptr = Kokkos::subview(outarray_adm, m, Kokkos::ALL, Kokkos::ALL,
                                     Kokkos::ALL, Kokkos::ALL);
        int mbcnt = mbptr.size();
        if (resfile.Write_any_type_at(mbptr.data(), mbcnt, myoffset,"Real",
                                      single_file_per_rank) != mbcnt) {
          std::cout << "### FATAL ERROR in " << __FILE__ << " at line " << __LINE__
                    << std::endl << "cell-centered adm data not written correctly"
                    << " to rst file, restart file is broken." << std::endl;
          exit(EXIT_FAILURE);
        }
        myoffset += data_size;
      }
    }
    offset_myrank += nout1*nout2*nout3*nadm*sizeof(Real); // adm u_adm
    myoffset = offset_myrank;
  }

  // close file, clean up
  resfile.Close(single_file_per_rank);

  return;
}<|MERGE_RESOLUTION|>--- conflicted
+++ resolved
@@ -181,8 +181,6 @@
   } else if (padm != nullptr) {
     nadm = padm->nadm;
   }
-<<<<<<< HEAD
-=======
   bool single_file_per_rank = out_params.single_file_per_rank;
   std::string fname;
   if (single_file_per_rank) {
@@ -196,7 +194,6 @@
     std::snprintf(rank_dir, sizeof(rank_dir), "rank_%08d/", global_variable::my_rank);
     fname = std::string("rst/") + std::string(rank_dir) + out_params.file_basename
       + number + ".rst";
->>>>>>> 600f4f04
 
     // Debugging output to check directory and filename
     // std::cout << "Rank " << global_variable::my_rank << " generated filename: "
@@ -273,11 +270,8 @@
     // output puncture tracker data
     if (nco > 0) {
       for (auto & pt : pz4c->ptracker) {
-<<<<<<< HEAD
         resfile.Write_any_type(pt.GetPos(), 3*sizeof(Real), "byte",
-=======
         resfile.Write_any_type(pt->GetPos(), 3*sizeof(Real), "byte",
->>>>>>> 600f4f04
                                single_file_per_rank);
       }
     }
@@ -326,12 +320,9 @@
   if (pturb != nullptr) step3size += sizeof(RNG_State);
 
   // write cell-centered variables in parallel
-<<<<<<< HEAD
   IOWrapperSizeT offset_myrank  = step1size + step2size + sizeof(IOWrapperSizeT);
-=======
   IOWrapperSizeT offset_myrank = (step1size + step2size + step3size
                                   + sizeof(IOWrapperSizeT));
->>>>>>> 600f4f04
 
   if (!single_file_per_rank) {
     offset_myrank += data_size*(pm->gids_eachrank[global_variable::my_rank]);
@@ -539,8 +530,6 @@
     myoffset = offset_myrank;
   }
 
-<<<<<<< HEAD
-=======
   if (pturb != nullptr) {
     for (int m=0;  m<noutmbs_max; ++m) {
       // every rank has a MB to write, so write collectively
@@ -578,7 +567,6 @@
     myoffset = offset_myrank;
   }
 
->>>>>>> 600f4f04
   if (pz4c != nullptr) {
     for (int m=0;  m<noutmbs_max; ++m) {
       // every rank has a MB to write, so write collectively
