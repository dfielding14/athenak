//========================================================================================
// AthenaXXX astrophysical plasma code
// Copyright(C) 2020 James M. Stone <jmstone@ias.edu> and the Athena code team
// Licensed under the 3-clause BSD License (the "LICENSE")
//========================================================================================
//! \file coarsened_binary.cpp
//! \brief writes output data in binary format, which simply consists of each MeshBlock
//! written contiguously in order of "gid" in binary format.

#include <sys/stat.h>  // mkdir

#include <cstdio>      // fwrite(), fclose(), fopen(), fnprintf(), snprintf()
#include <cstdlib>
#include <iomanip>
#include <iostream>
#include <numeric>
#include <sstream>
#include <string>
#include <vector>
#include <utility>
#include <algorithm>

#include "athena.hpp"
#include "globals.hpp"
#include "coordinates/cell_locations.hpp"
#include "mesh/mesh.hpp"
#include "outputs.hpp"

//----------------------------------------------------------------------------------------
// Constructor: also calls BaseTypeOutput base class constructor

CoarsenedBinaryOutput::CoarsenedBinaryOutput(ParameterInput *pin, Mesh *pm,
                                             OutputParameters op) :
  BaseTypeOutput(pin, pm, op) {
  // create directories for outputs
  // useful for mpiio-based outputs because on some supercomputers you may need to
  // set different stripe counts depending on whether mpiio is used in order to
  // achieve the best performance and not to crash the filesystem
  std::string dir_name;
  dir_name.assign("cbin_");
  dir_name.append(out_params.file_id);
  dir_name.append("_");
  dir_name.append(std::to_string(out_params.coarsen_factor));
  mkdir(dir_name.c_str(),0775);
  bool single_file_per_rank = op.single_file_per_rank;
  if (single_file_per_rank) {
    char rank_dir[20];
    std::snprintf(rank_dir, sizeof(rank_dir), "rank_%08d/", global_variable::my_rank);
    dir_name.append("/");
    dir_name.append(rank_dir);
    mkdir(dir_name.c_str(), 0775);
  }
}

//----------------------------------------------------------------------------------------
// BaseTypeOutput::LoadOutputData()
// create std::vector of HostArray3Ds containing data specified in <output> block for
// this output type

void CoarsenedBinaryOutput::LoadOutputData(Mesh *pm) {
  // out_data_ vector (indexed over # of output MBs) stores 4D array of variables
  // so start iteration over number of MeshBlocks
  // TODO(@user): get this working for multiple physics, which may be either defined/undef

  // With AMR, number and location of output MBs can change between output times.
  // So start with clean vector of output MeshBlock info, and re-compute
  outmbs.clear();

  // loop over all MeshBlocks
  // set size & starting indices of output arrays, adjusted accordingly if gz included
  auto &indcs = pm->pmb_pack->pmesh->mb_indcs;
  auto &size  = pm->pmb_pack->pmb->mb_size;
  for (int m=0; m<(pm->pmb_pack->nmb_thispack); ++m) {
    // skip if MeshBlock ID is specified and not equal to this ID
    if (out_params.gid >= 0 && m != out_params.gid) { continue; }

    int ois,oie,ojs,oje,oks,oke;

    if (out_params.include_gzs) {
      int nout1 = indcs.nx1 + 2*(indcs.ng);
      int nout2 = (indcs.nx2 > 1)? (indcs.nx2 + 2*(indcs.ng)) : 1;
      int nout3 = (indcs.nx3 > 1)? (indcs.nx3 + 2*(indcs.ng)) : 1;
      ois = 0; oie = nout1-1;
      ojs = 0; oje = nout2-1;
      oks = 0; oke = nout3-1;
    } else {
      ois = indcs.is; oie = indcs.ie;
      ojs = indcs.js; oje = indcs.je;
      oks = indcs.ks; oke = indcs.ke;
    }

    // DBF: I have never checked if slicing works with coarsened data
    // check for slicing in each dimension, adjust start/end indices accordingly
    if (out_params.slice1) {
      // skip this MB if slice is out of range
      if (out_params.slice_x1 <  size.h_view(m).x1min ||
          out_params.slice_x1 >= size.h_view(m).x1max) { continue; }
      // set index of slice
      ois = CellCenterIndex(out_params.slice_x1, indcs.nx1,
                            size.h_view(m).x1min, size.h_view(m).x1max);
      ois += indcs.is;
      oie = ois;
    }

    if (out_params.slice2) {
      // skip this MB if slice is out of range
      if (out_params.slice_x2 <  size.h_view(m).x2min ||
          out_params.slice_x2 >= size.h_view(m).x2max) { continue; }
      // set index of slice
      ojs = CellCenterIndex(out_params.slice_x2, indcs.nx2,
                            size.h_view(m).x2min, size.h_view(m).x2max);
      ojs += indcs.js;
      oje = ojs;
    }

    if (out_params.slice3) {
      // skip this MB if slice is out of range
      if (out_params.slice_x3 <  size.h_view(m).x3min ||
          out_params.slice_x3 >= size.h_view(m).x3max) { continue; }
      // set index of slice
      oks = CellCenterIndex(out_params.slice_x3, indcs.nx3,
                            size.h_view(m).x3min, size.h_view(m).x3max);
      oks += indcs.ks;
      oke = oks;
    }

    // set coordinate geometry information for MB
    Real x1min = size.h_view(m).x1min;
    Real x1max = size.h_view(m).x1max;
    Real x2min = size.h_view(m).x2min;
    Real x2max = size.h_view(m).x2max;
    Real x3min = size.h_view(m).x3min;
    Real x3max = size.h_view(m).x3max;

    int id = pm->pmb_pack->pmb->mb_gid.h_view(m);
    outmbs.emplace_back(id,ois,oie,ojs,oje,oks,oke,x1min,x1max,x2min,x2max,x3min,x3max);
  }

  std::fill(noutmbs.begin(), noutmbs.end(), 0);
  noutmbs[global_variable::my_rank] = outmbs.size();
#if MPI_PARALLEL_ENABLED
  MPI_Allreduce(MPI_IN_PLACE, noutmbs.data(), global_variable::nranks,
                MPI_INT, MPI_SUM, MPI_COMM_WORLD);
#endif
  noutmbs_min = *std::min_element(noutmbs.begin(), noutmbs.end());
  noutmbs_max = *std::max_element(noutmbs.begin(), noutmbs.end());

  // get number of output vars and MBs, then realloc outarray (HostArray)
  int nout_vars_with_moments;
  if (out_params.compute_moments) {
    nout_vars_with_moments = outvars.size() * 4;
  } else {
    nout_vars_with_moments = outvars.size();
  }
  int nout_vars = outvars.size();
  int nout_mbs = outmbs.size();
  // note that while ois,oie,etc. can be different on each MB, the number of cells output
  // on each MeshBlock, i.e. (ois-ois+1), etc. is the same.
  if (nout_mbs > 0) {
    int nout1 = ((outmbs[0].oie - outmbs[0].ois + 1)/out_params.coarsen_factor);
    int nout2 = ((outmbs[0].oje - outmbs[0].ojs + 1)/out_params.coarsen_factor);
    int nout3 = ((outmbs[0].oke - outmbs[0].oks + 1)/out_params.coarsen_factor);
    // NB: outarray stores all output data on Host
    // DBF: outarray is smaller by a factor of coarsen_factor in each dimension
    Kokkos::realloc(outarray, nout_vars_with_moments, nout_mbs, nout3, nout2, nout1);
  }

  // Calculate derived variables, if required
  if (out_params.contains_derived) {
    ComputeDerivedVariable(out_params.variable, pm);
  }

  // Now copy data to host (outarray) over all variables and MeshBlocks
  for (int n=0; n<nout_vars; ++n) {
    for (int m=0; m<nout_mbs; ++m) {
      int mbi = pm->FindMeshBlockIndex(outmbs[m].mb_gid);
      std::pair<int,int> irange = std::make_pair(outmbs[m].ois, outmbs[m].oie+1);
      std::pair<int,int> jrange = std::make_pair(outmbs[m].ojs, outmbs[m].oje+1);
      std::pair<int,int> krange = std::make_pair(outmbs[m].oks, outmbs[m].oke+1);
      std::pair<int,int> moment_range;
      if (out_params.compute_moments) {
        moment_range = std::make_pair(n*4, n*4+4);
      } else {
        moment_range = std::make_pair(n, n+1);
      }
      int nout1 = (outmbs[0].oie - outmbs[0].ois + 1);
      int nout2 = (outmbs[0].oje - outmbs[0].ojs + 1);
      int nout3 = (outmbs[0].oke - outmbs[0].oks + 1);
      int coarsened_nout1 = nout1/out_params.coarsen_factor;
      int coarsened_nout2 = nout2/out_params.coarsen_factor;
      int coarsened_nout3 = nout3/out_params.coarsen_factor;

      // copy output variable to new device View
      DvceArray3D<Real> d_output_var("d_out_var",nout3,nout2,nout1);
      auto d_slice = Kokkos::subview(*(outvars[n].data_ptr), mbi, outvars[n].data_index,
                                     krange,jrange,irange);
      Kokkos::deep_copy(d_output_var,d_slice);
      Kokkos::fence(); // Ensure complete copy


      int number_of_moments = 1;
      if (out_params.compute_moments) {
        number_of_moments = 4;
      }
      DvceArray4D<Real> d_output_var_coarsened("d_output_var_coarsened",
        number_of_moments, coarsened_nout3, coarsened_nout2, coarsened_nout1);

      // Coarsen the d_slice and store the result in d_output_var
      // CoarsenVariable(d_output_var, d_output_var_coarsened, out_params.coarsen_factor);
      int coarsen_factor = out_params.coarsen_factor;
      int coarsen_factor_cubed = coarsen_factor * coarsen_factor * coarsen_factor;

      if (nout1 % coarsen_factor != 0 || nout2 % coarsen_factor != 0
                                      || nout3 % coarsen_factor != 0) {
          std::cout << "Error: Full data dimensions are not divisible by coarsen_factor"
          << std::endl;
          exit(EXIT_FAILURE);
      }

      int total_iterations = coarsened_nout3
        * coarsened_nout2 * coarsened_nout1 * coarsen_factor_cubed;

      bool compute_moments = out_params.compute_moments;
      Kokkos::parallel_for("coarsen_variable",
       Kokkos::RangePolicy<DevExeSpace>(0, total_iterations),
      KOKKOS_LAMBDA(const int idx) {
        // Calculate the 3D indices for the coarsened data
        int total_coarsened_elements = coarsened_nout1*coarsened_nout2*coarsened_nout3;
        int k_c = (idx / (coarsened_nout2 * coarsened_nout1)) % coarsened_nout3;
        int j_c = (idx / coarsened_nout1) % coarsened_nout2;
        int i_c = idx % coarsened_nout1;

        // Calculate the offset within the coarsen_factor_cubed cube
        int offset = idx / total_coarsened_elements;
        int kk = offset / (coarsen_factor * coarsen_factor);
        int jj = (offset / coarsen_factor) % coarsen_factor;
        int ii = offset % coarsen_factor;

        // Calculate the corresponding indices in the full data
        int k = k_c * coarsen_factor + kk;
        int j = j_c * coarsen_factor + jj;
        int i = i_c * coarsen_factor + ii;

        // Perform the coarsening operation
        if(k < nout3 && j < nout2 && i < nout1) {
          Kokkos::atomic_add(&d_output_var_coarsened(0, k_c, j_c, i_c),
            d_output_var(k, j, i));
          if (compute_moments) {
            Kokkos::atomic_add(&d_output_var_coarsened(1, k_c, j_c, i_c),
              d_output_var(k, j, i)*d_output_var(k, j, i));
            Kokkos::atomic_add(&d_output_var_coarsened(2, k_c, j_c, i_c),
              d_output_var(k, j, i)*d_output_var(k, j, i)*d_output_var(k, j, i));
            Kokkos::atomic_add(&d_output_var_coarsened(3, k_c, j_c, i_c),
               d_output_var(k, j, i)*d_output_var(k, j, i)
              *d_output_var(k, j, i)*d_output_var(k, j, i));
          }
        }
      });
      // Normalize the coarsened data
      int normalize_iterations = number_of_moments * coarsened_nout3
                                * coarsened_nout2 * coarsened_nout1;
      Kokkos::parallel_for("normalize_coarsened_variable",
        Kokkos::RangePolicy<DevExeSpace>(0, normalize_iterations),
      KOKKOS_LAMBDA(const int idx) {
        int moment_idx = idx / (coarsened_nout3 * coarsened_nout2 * coarsened_nout1);
        int k = (idx / (coarsened_nout2 * coarsened_nout1)) % coarsened_nout3;
        int j = (idx / coarsened_nout1) % coarsened_nout2;
        int i = idx % coarsened_nout1;

        d_output_var_coarsened(moment_idx, k, j, i) /= coarsen_factor_cubed;
      });


      // Now, create a host mirror for the coarsened data.
      DvceArray4D<Real>::HostMirror h_output_var = Kokkos::create_mirror(
        d_output_var_coarsened
      );

      // Copy the coarsened data to the host mirror.
      Kokkos::deep_copy(h_output_var, d_output_var_coarsened);
      Kokkos::fence(); // Ensure complete copy before using h_output_var on the host

      // copy host mirror to 5D host View containing all output variables
      // if (out_params.compute_moments) {
      auto h_slice = Kokkos::subview(outarray,
        moment_range,m,Kokkos::ALL,Kokkos::ALL,Kokkos::ALL
      );
      Kokkos::deep_copy(h_slice,h_output_var);
    }
  }
}

//----------------------------------------------------------------------------------------
//! \fn void CoarsenedBinaryOutput:::WriteOutputFile(Mesh *pm)
//  \brief Cycles over all MeshBlocks and writes OutputData in Coarsenedbinary format
//   All MeshBlocks are written to the same file.

void CoarsenedBinaryOutput::WriteOutputFile(Mesh *pm, ParameterInput *pin) {
  // check if slicing
  bool bin_slice = (out_params.slice1 || out_params.slice2 || out_params.slice3);

  // create filename: "cbin_"+"file_id"+"_"+"coarsening_factor"+"/file_basename"
  // + "." + "file_id" + "." + XXXXX + ".cbin"
  // where XXXXX = 5-digit file_number
  bool single_file_per_rank = out_params.single_file_per_rank;

  std::string fname;
  char number[6];
  std::snprintf(number, sizeof(number), "%05d", out_params.file_number);

  fname.assign("cbin_");
  fname.append(out_params.file_id);
  fname.append("_");
  fname.append(std::to_string(out_params.coarsen_factor));
  if (single_file_per_rank) {
    char rank_dir[20];
    std::snprintf(rank_dir, sizeof(rank_dir), "rank_%08d/", global_variable::my_rank);
    fname.append("/");
    fname.append(rank_dir);
  }
  fname.append(out_params.file_basename);
  fname.append(".");
  fname.append(out_params.file_id);
  fname.append(".");
  fname.append(number);
  fname.append(".cbin");

  IOWrapper cbinfile;
  std::size_t header_offset=0;
  cbinfile.Open(fname.c_str(), IOWrapper::FileMode::write, single_file_per_rank);

  int number_of_moments = 1;
  if (out_params.compute_moments) {
    number_of_moments = 4;
  }

  // Basic parts of the format:
  // 1. Size of the header
  // 2. Current time
  // 3. List of variables in the file
  // 4. Header (input file information)
  {std::stringstream msg;
  msg << "Athena binary output version=1.1" << std::endl
      // preheader size includes "size of preheader" line up to "number of variables"
      << "  size of preheader=7" << std::endl
      << "  time=" << pm->time << std::endl
      << "  cycle=" << pm->ncycle << std::endl
      << "  number of moments=" << number_of_moments << std::endl
      << "  coarsening factor=" << out_params.coarsen_factor << std::endl
      << "  size of location=" << sizeof(Real) << std::endl
      << "  size of variable=" << sizeof(float) << std::endl
      << "  number of variables=" << outvars.size()*number_of_moments << std::endl
      << "  variables:  ";
  if (out_params.compute_moments) {
    // need to write the label for each of the 4 moments
    for (int n=0; n<outvars.size(); n++) {
      msg << outvars[n].label.c_str() << "_1st  ";
      msg << outvars[n].label.c_str() << "_2nd  ";
      msg << outvars[n].label.c_str() << "_3rd  ";
      msg << outvars[n].label.c_str() << "_4th  ";
    }
  } else {
    for (int n=0; n<outvars.size(); n++) {
      msg << outvars[n].label.c_str() << "  ";
    }
  }
  msg << std::endl;
  if (global_variable::my_rank == 0 || single_file_per_rank) {
<<<<<<< HEAD
    cbinfile.Write_any_type(msg.str().c_str(),msg.str().size(), "byte",
                            single_file_per_rank);
=======
    cbinfile.Write_any_type(msg.str().c_str(),msg.str().size(), "byte", single_file_per_rank);
>>>>>>> cc5b4a6b
  }
  header_offset += msg.str().size();}
  {std::stringstream msg;
  // prepare the input parameters
  std::stringstream ost;
  pin->ParameterDump(ost);
  std::string sbuf=ost.str();
  msg << "  header offset=" << sbuf.size()*sizeof(char)  << std::endl;
  if (global_variable::my_rank == 0 || single_file_per_rank) {
<<<<<<< HEAD
    cbinfile.Write_any_type(msg.str().c_str(),msg.str().size(), "byte",
                            single_file_per_rank);
=======
    cbinfile.Write_any_type(msg.str().c_str(),msg.str().size(), "byte", single_file_per_rank);
>>>>>>> cc5b4a6b
    cbinfile.Write_any_type(sbuf.c_str(),sbuf.size(), "byte", single_file_per_rank);
  }
  header_offset += sbuf.size()*sizeof(char);
  header_offset += msg.str().size();}

  //  5. Data.  An arbitrary number of scalars and vectors can be written (every node
  //  in the OutputData doubly linked lists), all in binary floats format

  int nout_vars = outvars.size();
  if (out_params.compute_moments) {
    nout_vars *= 4;
  }
  int nout_mbs = outmbs.size();
  int nout1 = ((outmbs[0].oie - outmbs[0].ois + 1)/out_params.coarsen_factor);
  int nout2 = ((outmbs[0].oje - outmbs[0].ojs + 1)/out_params.coarsen_factor);
  int nout3 = ((outmbs[0].oke - outmbs[0].oks + 1)/out_params.coarsen_factor);
  int cells = nout1*nout2*nout3;


  // ois, oie, ojs, oje, oks, oke + il1, il2, il3, level +
  // x1min, x1max, x2min, x2max, x3min, x3max + data
  std::size_t data_size = 10*sizeof(int32_t) + 6*sizeof(Real)
                        + (cells*nout_vars)*sizeof(float);

  int ns_mbs = pm->gids_eachrank[global_variable::my_rank];
  int nb_mbs = pm->nmb_eachrank[global_variable::my_rank];

  // allocate 1D vector of floats used to convert and output data
  char *data = new char[nb_mbs*data_size];
  float *single_data = new float[cells];

  // Loop over MeshBlocks
  for (int m=0; m<nout_mbs; ++m) {
    char *pdata=&(data[m*data_size]);
    LogicalLocation loc = pm->lloc_eachmb[outmbs[m].mb_gid];
    // of the starting indexes maybe I need to subtract of nghost,
    // divide by coarsen factor, and then add nghost back in
    int ois = outmbs[m].ois;
    int oie = outmbs[m].ois+nout1-1;
    int ojs = outmbs[m].ojs;
    int oje = outmbs[m].ojs+nout2-1;
    int oks = outmbs[m].oks;
    int oke = outmbs[m].oks+nout3-1;

    // output indexing for MB
    int32_t nx = (int32_t)(ois);
    memcpy(pdata,&(nx),sizeof(nx));
    pdata+=sizeof(nx);
    nx = (int32_t)(oie);
    memcpy(pdata,&(nx),sizeof(nx));
    pdata+=sizeof(nx);
    nx = (int32_t)(ojs);
    memcpy(pdata,&(nx),sizeof(nx));
    pdata+=sizeof(nx);
    nx = (int32_t)(oje);
    memcpy(pdata,&(nx),sizeof(nx));
    pdata+=sizeof(nx);
    nx = (int32_t)(oks);
    memcpy(pdata,&(nx),sizeof(nx));
    pdata+=sizeof(nx);
    nx = (int32_t)(oke);
    memcpy(pdata,&(nx),sizeof(nx));
    pdata+=sizeof(nx);


    // TODO(@DBF): not sure how to shift these properly for the reduced grid
    // logical location lx1, lx2, lx3
    nx = (int32_t)(loc.lx1);
    memcpy(pdata,&(nx),sizeof(nx));
    pdata+=sizeof(nx);
    nx = (int32_t)(loc.lx2);
    memcpy(pdata,&(nx),sizeof(nx));
    pdata+=sizeof(nx);
    nx = (int32_t)(loc.lx3);
    memcpy(pdata,&(nx),sizeof(nx));
    pdata+=sizeof(nx);

    // TODO(@DBF): This probably won't work for AMR
    // physical refinement level
    nx = (int32_t)(loc.level-pm->root_level);
    memcpy(pdata,&(nx),sizeof(nx));
    pdata+=sizeof(nx);

    // coordinate location
    Real xv = outmbs[m].x1min;
    memcpy(pdata,&(xv),sizeof(xv));
    pdata+=sizeof(xv);
    xv = outmbs[m].x1max;
    memcpy(pdata,&(xv),sizeof(xv));
    pdata+=sizeof(xv);
    xv = outmbs[m].x2min;
    memcpy(pdata,&(xv),sizeof(xv));
    pdata+=sizeof(xv);
    xv = outmbs[m].x2max;
    memcpy(pdata,&(xv),sizeof(xv));
    pdata+=sizeof(xv);
    xv = outmbs[m].x3min;
    memcpy(pdata,&(xv),sizeof(xv));
    pdata+=sizeof(xv);
    xv = outmbs[m].x3max;
    memcpy(pdata,&(xv),sizeof(xv));
    pdata+=sizeof(xv);

    // output variables
    float tmp_data;
    for (int n=0; n<nout_vars; n++) {
      int cnt=0;
      for (int k=oks; k<=oke; k++) {
        for (int j=ojs; j<=oje; j++) {
          for (int i=ois; i<=oie; i++) {
            tmp_data = static_cast<float>(outarray(n,m,k-oks,j-ojs,i-ois));
            single_data[cnt] = tmp_data;
            cnt++;
          }
        }
      }
      memcpy(pdata,single_data,cells*sizeof(float));
      pdata+=cells*sizeof(float);
    }
  }

  // now write Coarsenedbinary data
  // check if elements larger than 2^31
  if (data_size*nb_mbs<=2147483648) {
    // now write Coarsenedbinary data in parallel
    std::size_t myoffset=header_offset;
    if (!single_file_per_rank) {
      myoffset += data_size*ns_mbs;
    }
<<<<<<< HEAD
    cbinfile.Write_any_type_at_all(data,(data_size*nb_mbs),myoffset,"byte",
                                    single_file_per_rank);
=======
    cbinfile.Write_any_type_at_all(data,(data_size*nb_mbs),myoffset,"byte", single_file_per_rank);
>>>>>>> cc5b4a6b
  } else {
    // check if elements larger than 2^31
    if (data_size*nb_mbs<=2147483648) {
      // now write binary data in parallel
      std::size_t myoffset=header_offset;
      if (!single_file_per_rank) {
        myoffset += data_size*ns_mbs;
      }
<<<<<<< HEAD
      cbinfile.Write_any_type_at_all(data,(data_size*nb_mbs),myoffset,"byte",
                                      single_file_per_rank);
=======
      cbinfile.Write_any_type_at_all(data,(data_size*nb_mbs),myoffset,"byte", single_file_per_rank);
>>>>>>> cc5b4a6b
    } else {
      // write data over each MeshBlock sequentially and in parallel
      // calculate max/min number of MeshBlocks across all ranks
      noutmbs_max = pm->nmb_eachrank[0];
      noutmbs_min = pm->nmb_eachrank[0];
      for (int i=0; i<(global_variable::nranks); ++i) {
        noutmbs_max = std::max(noutmbs_max,pm->nmb_eachrank[i]);
        noutmbs_min = std::min(noutmbs_min,pm->nmb_eachrank[i]);
      }
      for (int m=0;  m<noutmbs_max; ++m) {
        char *pdata=&(data[m*data_size]);
        std::size_t myoffset=header_offset + data_size*m;
        if (!single_file_per_rank) {
          myoffset += data_size*ns_mbs;
        }
        // every rank has a MB to write, so write collectively
        if (m < noutmbs_min) {
<<<<<<< HEAD
          if (cbinfile.Write_any_type_at_all(pdata,(data_size),myoffset,"byte",
                                              single_file_per_rank) != 1) {
=======
          if (cbinfile.Write_any_type_at_all(pdata,(data_size),myoffset,"byte", single_file_per_rank) != 1) {
>>>>>>> cc5b4a6b
            std::cout << "### FATAL ERROR in " << __FILE__ << " at line " << __LINE__
                << std::endl << "binary data not written correctly to binary file, "
                << "binary file is broken." << std::endl;
            exit(EXIT_FAILURE);
          }
        // some ranks are finished writing, so use non-collective write
        } else if (m < pm->nmb_thisrank) {
<<<<<<< HEAD
          if (cbinfile.Write_any_type_at(pdata,(data_size),myoffset,"byte",
                                          single_file_per_rank) != 1) {
=======
          if (cbinfile.Write_any_type_at(pdata,(data_size),myoffset,"byte", single_file_per_rank) != 1) {
>>>>>>> cc5b4a6b
            std::cout << "### FATAL ERROR in " << __FILE__ << " at line " << __LINE__
                 << std::endl << "binary data not written correctly to binary file, "
                 << "binary file is broken." << std::endl;
            exit(EXIT_FAILURE);
          }
        }
      }
    }
  }

  // close the output file and clean up ptrs to data
  cbinfile.Close(single_file_per_rank);
  delete [] data;
  delete [] single_data;

  // increment counters
  out_params.file_number++;
  if (out_params.last_time < 0.0) {
    out_params.last_time = pm->time;
  } else {
    out_params.last_time += out_params.dt;
  }
  pin->SetInteger(out_params.block_name, "file_number", out_params.file_number);
  pin->SetReal(out_params.block_name, "last_time", out_params.last_time);

  return;
}<|MERGE_RESOLUTION|>--- conflicted
+++ resolved
@@ -366,12 +366,7 @@
   }
   msg << std::endl;
   if (global_variable::my_rank == 0 || single_file_per_rank) {
-<<<<<<< HEAD
-    cbinfile.Write_any_type(msg.str().c_str(),msg.str().size(), "byte",
-                            single_file_per_rank);
-=======
     cbinfile.Write_any_type(msg.str().c_str(),msg.str().size(), "byte", single_file_per_rank);
->>>>>>> cc5b4a6b
   }
   header_offset += msg.str().size();}
   {std::stringstream msg;
@@ -381,12 +376,7 @@
   std::string sbuf=ost.str();
   msg << "  header offset=" << sbuf.size()*sizeof(char)  << std::endl;
   if (global_variable::my_rank == 0 || single_file_per_rank) {
-<<<<<<< HEAD
-    cbinfile.Write_any_type(msg.str().c_str(),msg.str().size(), "byte",
-                            single_file_per_rank);
-=======
     cbinfile.Write_any_type(msg.str().c_str(),msg.str().size(), "byte", single_file_per_rank);
->>>>>>> cc5b4a6b
     cbinfile.Write_any_type(sbuf.c_str(),sbuf.size(), "byte", single_file_per_rank);
   }
   header_offset += sbuf.size()*sizeof(char);
@@ -516,12 +506,7 @@
     if (!single_file_per_rank) {
       myoffset += data_size*ns_mbs;
     }
-<<<<<<< HEAD
-    cbinfile.Write_any_type_at_all(data,(data_size*nb_mbs),myoffset,"byte",
-                                    single_file_per_rank);
-=======
     cbinfile.Write_any_type_at_all(data,(data_size*nb_mbs),myoffset,"byte", single_file_per_rank);
->>>>>>> cc5b4a6b
   } else {
     // check if elements larger than 2^31
     if (data_size*nb_mbs<=2147483648) {
@@ -530,12 +515,7 @@
       if (!single_file_per_rank) {
         myoffset += data_size*ns_mbs;
       }
-<<<<<<< HEAD
-      cbinfile.Write_any_type_at_all(data,(data_size*nb_mbs),myoffset,"byte",
-                                      single_file_per_rank);
-=======
       cbinfile.Write_any_type_at_all(data,(data_size*nb_mbs),myoffset,"byte", single_file_per_rank);
->>>>>>> cc5b4a6b
     } else {
       // write data over each MeshBlock sequentially and in parallel
       // calculate max/min number of MeshBlocks across all ranks
@@ -553,12 +533,7 @@
         }
         // every rank has a MB to write, so write collectively
         if (m < noutmbs_min) {
-<<<<<<< HEAD
-          if (cbinfile.Write_any_type_at_all(pdata,(data_size),myoffset,"byte",
-                                              single_file_per_rank) != 1) {
-=======
           if (cbinfile.Write_any_type_at_all(pdata,(data_size),myoffset,"byte", single_file_per_rank) != 1) {
->>>>>>> cc5b4a6b
             std::cout << "### FATAL ERROR in " << __FILE__ << " at line " << __LINE__
                 << std::endl << "binary data not written correctly to binary file, "
                 << "binary file is broken." << std::endl;
@@ -566,12 +541,7 @@
           }
         // some ranks are finished writing, so use non-collective write
         } else if (m < pm->nmb_thisrank) {
-<<<<<<< HEAD
-          if (cbinfile.Write_any_type_at(pdata,(data_size),myoffset,"byte",
-                                          single_file_per_rank) != 1) {
-=======
           if (cbinfile.Write_any_type_at(pdata,(data_size),myoffset,"byte", single_file_per_rank) != 1) {
->>>>>>> cc5b4a6b
             std::cout << "### FATAL ERROR in " << __FILE__ << " at line " << __LINE__
                  << std::endl << "binary data not written correctly to binary file, "
                  << "binary file is broken." << std::endl;
