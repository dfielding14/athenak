--- conflicted
+++ resolved
@@ -537,13 +537,8 @@
         }
         // every rank has a MB to write, so write collectively
         if (m < noutmbs_min) {
-<<<<<<< HEAD
           if (cbinfile.Write_any_type_at_all(pdata,(data_size),myoffset,"byte",
-                                              single_file_per_rank) != 1) {
-=======
-          if (cbinfile.Write_any_type_at_all(pdata,(data_size),myoffset,"byte")
-              != data_size) {
->>>>>>> 49909af4
+                                              single_file_per_rank) != data_size) {
             std::cout << "### FATAL ERROR in " << __FILE__ << " at line " << __LINE__
                 << std::endl << "binary data not written correctly to binary file, "
                 << "binary file is broken." << std::endl;
@@ -551,13 +546,8 @@
           }
         // some ranks are finished writing, so use non-collective write
         } else if (m < pm->nmb_thisrank) {
-<<<<<<< HEAD
           if (cbinfile.Write_any_type_at(pdata,(data_size),myoffset,"byte",
-                                          single_file_per_rank) != 1) {
-=======
-          if (cbinfile.Write_any_type_at(pdata,(data_size),myoffset,"byte")
-              != data_size) {
->>>>>>> 49909af4
+                                          single_file_per_rank) != data_size) {
             std::cout << "### FATAL ERROR in " << __FILE__ << " at line " << __LINE__
                  << std::endl << "binary data not written correctly to binary file, "
                  << "binary file is broken." << std::endl;
