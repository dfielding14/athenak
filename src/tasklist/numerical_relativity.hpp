--- conflicted
+++ resolved
@@ -82,11 +82,8 @@
   Z4c_ClearRW,
   Z4c_Wave,
   Z4c_PT,
-<<<<<<< HEAD
   Z4c_CCE,
-=======
   Z4c_DumpHorizon,
->>>>>>> 58935fea
   Z4c_NTASKS
 };
 
