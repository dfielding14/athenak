--- conflicted
+++ resolved
@@ -10,12 +10,8 @@
 
 #include <map>
 #include <memory>
-<<<<<<< HEAD
-#include <vector> // vector<>
-=======
 #include <string>
 #include <vector>
->>>>>>> 0de99da3
 
 #include "parameter_input.hpp"
 #include "coordinates/coordinates.hpp"
@@ -26,12 +22,6 @@
 class MeshBlock;
 namespace hydro {class Hydro;}
 namespace mhd {class MHD;}
-<<<<<<< HEAD
-namespace z4c {class Z4c;}
-namespace z4c {class PunctureTracker;}
-namespace adm {class ADM;}
-=======
->>>>>>> 0de99da3
 namespace ion_neutral {class IonNeutral;}
 class TurbulenceDriver;
 namespace radiation {class Radiation;}
@@ -69,12 +59,6 @@
   // physics (controlled by AddPhysics() function in meshblock_pack.cpp)
   hydro::Hydro *phydro=nullptr;
   mhd::MHD *pmhd=nullptr;
-<<<<<<< HEAD
-  adm::ADM *padm=nullptr;
-  z4c::Z4c *pz4c=nullptr;
-  std::vector<z4c::PunctureTracker *> pz4c_ptracker;
-=======
->>>>>>> 0de99da3
   ion_neutral::IonNeutral *pionn=nullptr;
   TurbulenceDriver *pturb=nullptr;
   radiation::Radiation *prad=nullptr;
