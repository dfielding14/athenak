--- conflicted
+++ resolved
@@ -31,11 +31,7 @@
 class TurbulenceDriver;
 namespace radiation {class Radiation;}
 namespace z4c {class Z4c;}
-<<<<<<< HEAD
-namespace z4c {class PunctureTracker;}
 namespace z4c {class CCE;}
-=======
->>>>>>> 79ee4db5
 namespace adm {class ADM;}
 namespace particles {class Particles;}
 namespace units {class Units;}
@@ -76,11 +72,7 @@
   ion_neutral::IonNeutral *pionn=nullptr;
   TurbulenceDriver *pturb=nullptr;
   radiation::Radiation *prad=nullptr;
-<<<<<<< HEAD
-  std::vector<z4c::PunctureTracker *> pz4c_ptracker;
   std::vector<z4c::CCE *> pz4c_cce;
-=======
->>>>>>> 79ee4db5
   particles::Particles *ppart=nullptr;
 
   // units (needed to convert code units to cgs for, e.g., cooling or radiation)
