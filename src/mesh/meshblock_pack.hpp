#ifndef MESH_MESHBLOCK_PACK_HPP_
#define MESH_MESHBLOCK_PACK_HPP_
//========================================================================================
// AthenaXXX astrophysical plasma code
// Copyright(C) 2020 James M. Stone <jmstone@ias.edu> and the Athena code team
// Licensed under the 3-clause BSD License (the "LICENSE")
//========================================================================================
//! \file meshblock_pack.hpp
//  \brief defines MeshBlockPack class, a container for MeshBlocks

#include <map>
#include <memory>
#include <string>
#include <vector>

#include "parameter_input.hpp"
#include "coordinates/coordinates.hpp"
#include "driver/driver.hpp"
#include "tasklist/task_list.hpp"

// Forward declarations
class MeshBlock;
class ADM;
class Tmunu;
namespace hydro {class Hydro;}
namespace mhd {class MHD;}
namespace ion_neutral {class IonNeutral;}
<<<<<<< HEAD
namespace radiation {class Radiation;}
namespace dyngr {class DynGR;}
namespace numrel {class NumericalRelativity;}
=======
>>>>>>> 588b6202
class TurbulenceDriver;
namespace radiation {class Radiation;}
namespace z4c {class Z4c;}
namespace z4c {class PunctureTracker;}
namespace adm {class ADM;}
namespace particles {class Particles;}
namespace units {class Units;}

//----------------------------------------------------------------------------------------
//! \class MeshBlockPack
//! \brief data/functions associated with a single block

class MeshBlockPack {
  // mesh classes (Mesh, MeshBlock, MeshBlockPack, MeshBlockTree) like to play together
  friend class Mesh;
  friend class MeshBlock;
  friend class MeshBlockTree;

 public:
  MeshBlockPack(Mesh *pm, int igids, int igide);
  ~MeshBlockPack();

  // data
  Mesh *pmesh;            // ptr to Mesh containing this MeshBlockPack
  int gids, gide;         // start/end of global IDs in this MeshBlockPack
  int nmb_thispack;       // number of MBs in this pack

  // following Grid/Physics objects are all pointers so they can be allocated after
  // MeshBlockPack is constructed with pointer to my_pack.

  MeshBlock* pmb;         // MeshBlocks in this MeshBlockPack
  Coordinates* pcoord;

  // physics (controlled by AddPhysics() function in meshblock_pack.cpp)
  hydro::Hydro *phydro=nullptr;
  mhd::MHD *pmhd=nullptr;
<<<<<<< HEAD
  adm::ADM *padm=nullptr;
  Tmunu *ptmunu=nullptr;
  z4c::Z4c *pz4c=nullptr;
  dyngr::DynGR *pdyngr=nullptr;
  numrel::NumericalRelativity *pnr=nullptr;
=======
>>>>>>> 588b6202
  ion_neutral::IonNeutral *pionn=nullptr;
  TurbulenceDriver *pturb=nullptr;
  radiation::Radiation *prad=nullptr;
  z4c::Z4c *pz4c=nullptr;
  adm::ADM *padm=nullptr;
  std::vector<z4c::PunctureTracker *> pz4c_ptracker;
  particles::Particles *ppart=nullptr;

  // units (needed to convert code units to cgs for, e.g., cooling or radiation)
  units::Units *punit=nullptr;

  // map for task lists which operate over all MeshBlocks in this MeshBlockPack
  std::map<std::string, std::shared_ptr<TaskList>> tl_map;

  // functions
  void AddPhysics(ParameterInput *pin);
  void AddMeshBlocks(ParameterInput *pin);
  void AddCoordinates(ParameterInput *pin);

 private:
  // data

  // functions
  void SetNeighbors(std::unique_ptr<MeshBlockTree> &ptree, int *ranklist);
};

#endif // MESH_MESHBLOCK_PACK_HPP_<|MERGE_RESOLUTION|>--- conflicted
+++ resolved
@@ -25,12 +25,9 @@
 namespace hydro {class Hydro;}
 namespace mhd {class MHD;}
 namespace ion_neutral {class IonNeutral;}
-<<<<<<< HEAD
 namespace radiation {class Radiation;}
 namespace dyngr {class DynGR;}
 namespace numrel {class NumericalRelativity;}
-=======
->>>>>>> 588b6202
 class TurbulenceDriver;
 namespace radiation {class Radiation;}
 namespace z4c {class Z4c;}
@@ -67,19 +64,14 @@
   // physics (controlled by AddPhysics() function in meshblock_pack.cpp)
   hydro::Hydro *phydro=nullptr;
   mhd::MHD *pmhd=nullptr;
-<<<<<<< HEAD
   adm::ADM *padm=nullptr;
   Tmunu *ptmunu=nullptr;
   z4c::Z4c *pz4c=nullptr;
   dyngr::DynGR *pdyngr=nullptr;
   numrel::NumericalRelativity *pnr=nullptr;
-=======
->>>>>>> 588b6202
   ion_neutral::IonNeutral *pionn=nullptr;
   TurbulenceDriver *pturb=nullptr;
   radiation::Radiation *prad=nullptr;
-  z4c::Z4c *pz4c=nullptr;
-  adm::ADM *padm=nullptr;
   std::vector<z4c::PunctureTracker *> pz4c_ptracker;
   particles::Particles *ppart=nullptr;
 
